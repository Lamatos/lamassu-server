--- conflicted
+++ resolved
@@ -53,7 +53,7 @@
   const [error, setError] = useState(null)
   const [editingKey, setEditingKey] = useState(null)
 
-  const { data, loading } = useQuery(GET_INFO)
+  const { data } = useQuery(GET_INFO)
 
   const [saveConfig] = useMutation(SAVE_CONFIG, {
     refetchQueries: ['getData'],
@@ -101,7 +101,6 @@
   }
 
   return (
-<<<<<<< HEAD
     <NotificationsCtx.Provider value={contextValue}>
       {displayTitle && <TitleSection title="Notifications" />}
       {displaySetup && (
@@ -136,44 +135,6 @@
         </Section>
       )}
     </NotificationsCtx.Provider>
-=======
-    !loading && (
-      <NotificationsCtx.Provider value={contextValue}>
-        {displayTitle && <TitleSection title="Notifications" />}
-        {displaySetup && (
-          <Section title="Setup" error={error && !section}>
-            <Setup forceDisable={!!editingKey} wizard={wizard} />
-          </Section>
-        )}
-        {displayTransactionAlerts && (
-          <Section title="Transaction alerts" error={error && section === 'tx'}>
-            <TransactionAlerts section="tx" fieldWidth={FIELDS_WIDTH} />
-          </Section>
-        )}
-        {displayFiatAlerts && (
-          <Section
-            title="Fiat balance alerts"
-            error={error && section === 'fiat'}>
-            <FiatBalanceAlerts section="fiat" max={500} fieldWidth={50} />
-            {displayOverrides && <FiatBalanceOverrides section="fiat" />}
-          </Section>
-        )}
-        {displayCryptoAlerts && (
-          <Section
-            title="Crypto balance alerts"
-            error={error && section === 'crypto'}>
-            <CryptoBalanceAlerts section="crypto" fieldWidth={FIELDS_WIDTH} />
-            {displayOverrides && (
-              <CryptoBalanceOverrides
-                section="crypto"
-                fieldWidth={FIELDS_WIDTH}
-              />
-            )}
-          </Section>
-        )}
-      </NotificationsCtx.Provider>
-    )
->>>>>>> f6cac508
   )
 }
 
