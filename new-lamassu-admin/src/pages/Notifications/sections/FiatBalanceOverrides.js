import * as R from 'ramda'
import React, { useContext } from 'react'
import * as Yup from 'yup'

import { Table as EditableTable } from 'src/components/editableTable'
import { NumberInput } from 'src/components/inputs/formik/'
import Autocomplete from 'src/components/inputs/formik/Autocomplete'
import { transformNumber } from 'src/utils/number'

import NotificationsCtx from '../NotificationsContext'

<<<<<<< HEAD
const CASSETTE_1_KEY = 'fillingPercentageCassette1'
const CASSETTE_2_KEY = 'fillingPercentageCassette2'
=======
const CASSETTE_1_KEY = 'fiatBalanceCassette1'
const CASSETTE_2_KEY = 'fiatBalanceCassette2'
const CASSETTE_3_KEY = 'fiatBalanceCassette3'
const CASSETTE_4_KEY = 'fiatBalanceCassette4'
>>>>>>> f6cac508
const MACHINE_KEY = 'machine'
const NAME = 'fiatBalanceOverrides'

const CASSETTE_LIST = [
  CASSETTE_1_KEY,
  CASSETTE_2_KEY,
  CASSETTE_3_KEY,
  CASSETTE_4_KEY
]

const FiatBalanceOverrides = ({ section }) => {
  const {
    machines = [],
    data,
    save,
    isDisabled,
    setEditing,
    error
  } = useContext(NotificationsCtx)

  const setupValues = data?.fiatBalanceOverrides ?? []
  const innerSetEditing = it => setEditing(NAME, it)

  const overridenMachines = R.map(override => override.machine, setupValues)
  const suggestionFilter = R.filter(
    it => !R.contains(it.deviceId, overridenMachines)
  )
  const suggestions = suggestionFilter(machines)

  const findSuggestion = it => {
    const coin = R.compose(R.find(R.propEq('deviceId', it?.machine)))(machines)
    return coin ? [coin] : []
  }

  const initialValues = {
    [MACHINE_KEY]: null,
    [CASSETTE_1_KEY]: '',
    [CASSETTE_2_KEY]: '',
    [CASSETTE_3_KEY]: '',
    [CASSETTE_4_KEY]: ''
  }

<<<<<<< HEAD
  const percentMin = 0
  const percentMax = 100
  const validationSchema = Yup.object().shape(
    {
=======
  const maxNumberOfCassettes = Math.max(
    ...R.map(it => it.numberOfCassettes, machines)
  )

  const notesMin = 0
  const notesMax = 9999999
  const validationSchema = Yup.object()
    .shape({
>>>>>>> f6cac508
      [MACHINE_KEY]: Yup.string()
        .label('Machine')
        .nullable()
        .required(),
      [CASSETTE_1_KEY]: Yup.number()
        .label('Cassette 1')
        .transform(transformNumber)
        .integer()
        .min(percentMin)
        .max(percentMax)
        .nullable(),
      [CASSETTE_2_KEY]: Yup.number()
        .label('Cassette 2')
        .transform(transformNumber)
        .integer()
        .min(notesMin)
        .max(notesMax)
        .nullable(),
      [CASSETTE_3_KEY]: Yup.number()
        .label('Cassette 3')
        .transform(transformNumber)
        .integer()
        .min(notesMin)
        .max(notesMax)
        .nullable(),
      [CASSETTE_4_KEY]: Yup.number()
        .label('Cassette 4')
        .transform(transformNumber)
        .integer()
        .min(percentMin)
        .max(percentMax)
        .nullable()
    })
    .test((values, context) => {
      const picked = R.pick(CASSETTE_LIST, values)

      if (CASSETTE_LIST.some(it => !R.isNil(picked[it]))) return

      return context.createError({
        path: CASSETTE_1_KEY,
        message: 'At least one of the cassettes must have a value'
      })
    })

  const viewMachine = it =>
    R.compose(R.path(['name']), R.find(R.propEq('deviceId', it)))(machines)

  const elements = [
    {
      name: MACHINE_KEY,
      width: 238,
      size: 'sm',
      view: viewMachine,
      input: Autocomplete,
      inputProps: {
        options: it => R.concat(suggestions, findSuggestion(it)),
        valueProp: 'deviceId',
        labelProp: 'name'
      }
<<<<<<< HEAD
    },
    {
      name: CASSETTE_1_KEY,
      header: 'Cash-out 1',
      width: 155,
      textAlign: 'right',
      doubleHeader: 'Cash-out (Cassette Empty)',
      bold: true,
      input: NumberInput,
      suffix: '%',
      inputProps: {
        decimalPlaces: 0
      }
    },
    {
      name: CASSETTE_2_KEY,
      header: 'Cash-out 2',
      width: 155,
      textAlign: 'right',
      doubleHeader: 'Cash-out (Cassette Empty)',
      bold: true,
      input: NumberInput,
      suffix: '%',
      inputProps: {
        decimalPlaces: 0
      }
=======
>>>>>>> f6cac508
    }
  ]

  R.until(
    R.gt(R.__, maxNumberOfCassettes),
    it => {
      elements.push({
        name: `fiatBalanceCassette${it}`,
        display: `Cash-out ${it}`,
        width: 155,
        textAlign: 'right',
        doubleHeader: 'Cash-out (Cassette Empty)',
        bold: true,
        input: NumberInput,
        suffix: 'notes',
        inputProps: {
          decimalPlaces: 0
        },
        view: it => it?.toString() ?? '—',
        isHidden: value =>
          it >
          machines.find(({ deviceId }) => deviceId === value.machine)
            ?.numberOfCassettes
      })
      return R.add(1, it)
    },
    1
  )

  return (
    <EditableTable
      name={NAME}
      title="Overrides"
      error={error?.message}
      enableDelete
      enableEdit
      enableCreate
      save={it => save(section, validationSchema.cast(it))}
      initialValues={initialValues}
      validationSchema={validationSchema}
      forceDisable={isDisabled(NAME) || !machines}
      data={setupValues}
      elements={elements}
      disableAdd={!suggestions?.length}
      setEditing={innerSetEditing}
    />
  )
}

export default FiatBalanceOverrides<|MERGE_RESOLUTION|>--- conflicted
+++ resolved
@@ -9,15 +9,10 @@
 
 import NotificationsCtx from '../NotificationsContext'
 
-<<<<<<< HEAD
 const CASSETTE_1_KEY = 'fillingPercentageCassette1'
 const CASSETTE_2_KEY = 'fillingPercentageCassette2'
-=======
-const CASSETTE_1_KEY = 'fiatBalanceCassette1'
-const CASSETTE_2_KEY = 'fiatBalanceCassette2'
-const CASSETTE_3_KEY = 'fiatBalanceCassette3'
-const CASSETTE_4_KEY = 'fiatBalanceCassette4'
->>>>>>> f6cac508
+const CASSETTE_3_KEY = 'fillingPercentageCassette3'
+const CASSETTE_4_KEY = 'fillingPercentageCassette4'
 const MACHINE_KEY = 'machine'
 const NAME = 'fiatBalanceOverrides'
 
@@ -60,21 +55,14 @@
     [CASSETTE_4_KEY]: ''
   }
 
-<<<<<<< HEAD
-  const percentMin = 0
-  const percentMax = 100
-  const validationSchema = Yup.object().shape(
-    {
-=======
   const maxNumberOfCassettes = Math.max(
     ...R.map(it => it.numberOfCassettes, machines)
   )
 
-  const notesMin = 0
-  const notesMax = 9999999
+  const percentMin = 0
+  const percentMax = 100
   const validationSchema = Yup.object()
     .shape({
->>>>>>> f6cac508
       [MACHINE_KEY]: Yup.string()
         .label('Machine')
         .nullable()
@@ -90,15 +78,15 @@
         .label('Cassette 2')
         .transform(transformNumber)
         .integer()
-        .min(notesMin)
-        .max(notesMax)
+        .min(percentMin)
+        .max(percentMax)
         .nullable(),
       [CASSETTE_3_KEY]: Yup.number()
         .label('Cassette 3')
         .transform(transformNumber)
         .integer()
-        .min(notesMin)
-        .max(notesMax)
+        .min(percentMin)
+        .max(percentMax)
         .nullable(),
       [CASSETTE_4_KEY]: Yup.number()
         .label('Cassette 4')
@@ -134,35 +122,6 @@
         valueProp: 'deviceId',
         labelProp: 'name'
       }
-<<<<<<< HEAD
-    },
-    {
-      name: CASSETTE_1_KEY,
-      header: 'Cash-out 1',
-      width: 155,
-      textAlign: 'right',
-      doubleHeader: 'Cash-out (Cassette Empty)',
-      bold: true,
-      input: NumberInput,
-      suffix: '%',
-      inputProps: {
-        decimalPlaces: 0
-      }
-    },
-    {
-      name: CASSETTE_2_KEY,
-      header: 'Cash-out 2',
-      width: 155,
-      textAlign: 'right',
-      doubleHeader: 'Cash-out (Cassette Empty)',
-      bold: true,
-      input: NumberInput,
-      suffix: '%',
-      inputProps: {
-        decimalPlaces: 0
-      }
-=======
->>>>>>> f6cac508
     }
   ]
 
@@ -170,14 +129,14 @@
     R.gt(R.__, maxNumberOfCassettes),
     it => {
       elements.push({
-        name: `fiatBalanceCassette${it}`,
+        name: `fillingPercentageCassette${it}`,
         display: `Cash-out ${it}`,
         width: 155,
         textAlign: 'right',
         doubleHeader: 'Cash-out (Cassette Empty)',
         bold: true,
         input: NumberInput,
-        suffix: 'notes',
+        suffix: '%',
         inputProps: {
           decimalPlaces: 0
         },
