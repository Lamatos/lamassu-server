--- conflicted
+++ resolved
@@ -5,13 +5,8 @@
 import React, { useState } from 'react'
 
 import Modal from 'src/components/Modal'
-<<<<<<< HEAD
 import { HelpTooltip } from 'src/components/Tooltip'
-import { SupportLinkButton } from 'src/components/buttons'
-=======
-import { HoverableTooltip } from 'src/components/Tooltip'
 import { SupportLinkButton, Button } from 'src/components/buttons'
->>>>>>> 13fb6cd0
 import { NamespacedTable as EditableTable } from 'src/components/editableTable'
 import TitleSection from 'src/components/layout/TitleSection'
 import { P, Info2 } from 'src/components/typography'
@@ -91,11 +86,8 @@
 
   const { data: marketsData } = useQuery(GET_MARKETS)
 
-<<<<<<< HEAD
-=======
   const classes = useStyles()
 
->>>>>>> 13fb6cd0
   const [saveAccount] = useMutation(SAVE_ACCOUNT, {
     onCompleted: () => setEditingSchema(null),
     refetchQueries: () => ['getData']
