--- conflicted
+++ resolved
@@ -262,20 +262,12 @@
   return Yup.object().shape({
     cashIn: Yup.number()
       .label('Cash-in')
-<<<<<<< HEAD
-      .min(-15)
-=======
       .min(percentMin)
->>>>>>> 6365b0d4
       .max(percentMax)
       .required(),
     cashOut: Yup.number()
       .label('Cash-out')
-<<<<<<< HEAD
-      .min(-15)
-=======
       .min(percentMin)
->>>>>>> 6365b0d4
       .max(percentMax)
       .required(),
     fixedFee: Yup.number()
