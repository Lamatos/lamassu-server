--- conflicted
+++ resolved
@@ -25,18 +25,6 @@
   const classes = useStyles()
   const cashout = config && fromNamespace('cashOut')(config)
   const getCashoutSettings = id => fromNamespace(id)(cashout)
-<<<<<<< HEAD
-  const reducerFn = (acc, { cassette1, cassette2, id }) => {
-    const topDenomination = getCashoutSettings(id).top ?? 0
-    const bottomDenomination = getCashoutSettings(id).bottom ?? 0
-    return [
-      (acc[0] += cassette1 * topDenomination),
-      (acc[1] += cassette2 * bottomDenomination)
-    ]
-  }
-
-  const totalInCassettes = R.sum(R.reduce(reducerFn, [0, 0], machines))
-=======
   const reducerFn = (
     acc,
     { cassette1, cassette2, cassette3, cassette4, id }
@@ -54,7 +42,6 @@
   }
 
   const totalInCassettes = R.sum(R.reduce(reducerFn, [0, 0, 0, 0], machines))
->>>>>>> f6cac508
 
   /*   const totalInCashBox = R.sum(
     R.flatten(
