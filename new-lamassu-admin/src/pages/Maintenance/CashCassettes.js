import { useQuery, useMutation } from '@apollo/react-hooks'
import { DialogActions, makeStyles, Box } from '@material-ui/core'
import gql from 'graphql-tag'
import * as R from 'ramda'
import React, { useState } from 'react'
import * as Yup from 'yup'

<<<<<<< HEAD
import Modal from 'src/components/Modal'
import { IconButton, Button } from 'src/components/buttons'
=======
import { IconButton } from 'src/components/buttons'
>>>>>>> f6cac508
import { Table as EditableTable } from 'src/components/editableTable'
import { RadioGroup } from 'src/components/inputs'
import { CashOut, CashIn } from 'src/components/inputs/cashbox/Cashbox'
import { NumberInput, CashCassetteInput } from 'src/components/inputs/formik'
import TitleSection from 'src/components/layout/TitleSection'
import { EmptyTable } from 'src/components/table'
<<<<<<< HEAD
import { P, Label1 } from 'src/components/typography'
import { ReactComponent as EditIcon } from 'src/styling/icons/action/edit/enabled.svg'
import { ReactComponent as ReverseHistoryIcon } from 'src/styling/icons/circle buttons/history/white.svg'
import { ReactComponent as HistoryIcon } from 'src/styling/icons/circle buttons/history/zodiac.svg'
import { fromNamespace, toNamespace } from 'src/utils/config'
import { MANUAL, AUTOMATIC } from 'src/utils/constants.js'
import { onlyFirstToUpper } from 'src/utils/string'
=======
import { ReactComponent as EditIcon } from 'src/styling/icons/action/edit/enabled.svg'
import { ReactComponent as ReverseHistoryIcon } from 'src/styling/icons/circle buttons/history/white.svg'
import { ReactComponent as HistoryIcon } from 'src/styling/icons/circle buttons/history/zodiac.svg'
import { fromNamespace } from 'src/utils/config'
>>>>>>> f6cac508

import styles from './CashCassettes.styles.js'
import CashCassettesFooter from './CashCassettesFooter'
import CashboxHistory from './CashboxHistory'
import Wizard from './Wizard/Wizard'

const useStyles = makeStyles(styles)

const ValidationSchema = Yup.object().shape({
  name: Yup.string().required(),
  cashbox: Yup.number()
    .label('Cashbox')
    .required()
    .integer()
    .min(0)
    .max(1000),
  cassette1: Yup.number()
    .label('Cassette 1')
    .required()
    .integer()
    .min(0)
    .max(500),
  cassette2: Yup.number()
    .label('Cassette 2')
    .required()
    .integer()
    .min(0)
    .max(500),
  cassette3: Yup.number()
    .label('Cassette 3')
    .required()
    .integer()
    .min(0)
    .max(500),
  cassette4: Yup.number()
    .label('Cassette 4')
    .required()
    .integer()
    .min(0)
    .max(500)
})

const GET_MACHINES_AND_CONFIG = gql`
  query getData {
    machines {
      name
      id: deviceId
      cashbox
      cassette1
      cassette2
      cassette3
      cassette4
      numberOfCassettes
    }
    config
  }
`
const SAVE_CONFIG = gql`
  mutation Save($config: JSONObject) {
    saveConfig(config: $config)
  }
`

/* 
  // for cash in total calculation
  bills {
    fiat
    deviceId
    created
    cashbox
  }
*/

const SET_CASSETTE_BILLS = gql`
  mutation MachineAction(
    $deviceId: ID!
    $action: MachineAction!
    $cashbox: Int!
    $cassette1: Int!
    $cassette2: Int!
    $cassette3: Int!
    $cassette4: Int!
  ) {
    machineAction(
      deviceId: $deviceId
      action: $action
      cashbox: $cashbox
      cassette1: $cassette1
      cassette2: $cassette2
      cassette3: $cassette3
      cassette4: $cassette4
    ) {
      deviceId
      cashbox
      cassette1
      cassette2
      cassette3
      cassette4
    }
  }
`

const CREATE_BATCH = gql`
  mutation createBatch($deviceId: ID, $cashboxCount: Int) {
    createBatch(deviceId: $deviceId, cashboxCount: $cashboxCount) {
      id
    }
  }
`

const CashCassettes = () => {
  const classes = useStyles()
  const [showHistory, setShowHistory] = useState(false)
<<<<<<< HEAD
  const [editingSchema, setEditingSchema] = useState(null)
  const [selectedRadio, setSelectedRadio] = useState(null)
=======
>>>>>>> f6cac508

  const { data } = useQuery(GET_MACHINES_AND_CONFIG)
  const [wizard, setWizard] = useState(false)
  const [machineId, setMachineId] = useState('')

  const machines = R.path(['machines'])(data) ?? []
  const config = R.path(['config'])(data) ?? {}
  const fillingPercentageSettings = fromNamespace('notifications', config)
  const [setCassetteBills, { error }] = useMutation(SET_CASSETTE_BILLS, {
    refetchQueries: () => ['getData']
  })
<<<<<<< HEAD
  const [saveConfig] = useMutation(SAVE_CONFIG, {
    onCompleted: () => setEditingSchema(false),
    refetchQueries: () => ['getData']
  })

=======
  const [createBatch] = useMutation(CREATE_BATCH)
>>>>>>> f6cac508
  const bills = R.groupBy(bill => bill.deviceId)(R.path(['bills'])(data) ?? [])
  const deviceIds = R.uniq(
    R.map(R.prop('deviceId'))(R.path(['bills'])(data) ?? [])
  )
  const cashout = data?.config && fromNamespace('cashOut')(data.config)
  const locale = data?.config && fromNamespace('locale')(data.config)
  const fiatCurrency = locale?.fiatCurrency
  const maxNumberOfCassettes = Math.max(
    ...R.map(it => it.numberOfCassettes, machines)
  )
  const cashboxCounts = R.reduce(
    (ret, m) => R.assoc(m.id, m.cashbox, ret),
    {},
    machines
  )

  const onSave = (id, cashbox, cassette1, cassette2, cassette3, cassette4) => {
    const oldCashboxCount = cashboxCounts[id]
    if (cashbox < oldCashboxCount) {
      createBatch({
        variables: {
          deviceId: id,
          cashboxCount: oldCashboxCount
        }
      })
    }

<<<<<<< HEAD
  const cashboxReset =
    data?.config && fromNamespace('cashIn')(data.config).cashboxReset

  const cashboxResetSave = rawConfig => {
    const config = toNamespace('cashIn')(rawConfig)
    return saveConfig({ variables: { config } })
  }

  const saveCashboxOption = selection => {
    if (selection) {
      cashboxResetSave({ cashboxReset: selection })
      setEditingSchema(false)
    }
  }
  const onSave = (id, cashbox, cassette1, cassette2) => {
=======
>>>>>>> f6cac508
    return setCassetteBills({
      variables: {
        action: 'setCassetteBills',
        deviceId: id,
        cashbox,
        cassette1,
        cassette2,
        cassette3,
        cassette4
      }
    })
  }
  const getCashoutSettings = id => fromNamespace(id)(cashout)
  const isCashOutDisabled = ({ id }) => !getCashoutSettings(id).active

  const radioButtonOptions = [
    { display: 'Automatic', code: AUTOMATIC },
    { display: 'Manual', code: MANUAL }
  ]

  const handleRadioButtons = evt => {
    const selectedRadio = R.path(['target', 'value'])(evt)
    setSelectedRadio(selectedRadio)
  }

  const elements = [
    {
      name: 'name',
      header: 'Machine',
      width: 184,
      view: name => <>{name}</>,
      input: ({ field: { value: name } }) => <>{name}</>
    },
    {
      name: 'cashbox',
      header: 'Cash-in',
      width: maxNumberOfCassettes > 2 ? 140 : 280,
      view: value => (
        <CashIn currency={{ code: fiatCurrency }} notes={value} total={0} />
      ),
      input: NumberInput,
      inputProps: {
        decimalPlaces: 0
      }
<<<<<<< HEAD
    },
    {
      name: 'cassette1',
      header: 'Cassette 1 (Top)',
      width: 265,
      stripe: true,
      view: (value, { id }) => (
        <CashOut
          className={classes.cashbox}
          denomination={getCashoutSettings(id)?.top}
          currency={{ code: fiatCurrency }}
          notes={value}
          threshold={fillingPercentageSettings.fillingPercentageCassette1}
        />
      ),
      input: CashCassetteInput,
      inputProps: {
        decimalPlaces: 0,
        threshold: fillingPercentageSettings.fillingPercentageCassette1
      }
    },
    {
      name: 'cassette2',
      header: 'Cassette 2 (Bottom)',
      width: 265,
      stripe: true,
      view: (value, { id }) => {
        return (
=======
    }
  ]

  R.until(
    R.gt(R.__, maxNumberOfCassettes),
    it => {
      elements.push({
        name: `cassette${it}`,
        header: `Cassette ${it}`,
        width: (maxNumberOfCassettes > 2 ? 700 : 560) / maxNumberOfCassettes,
        stripe: true,
        doubleHeader: 'Cash-out',
        view: (value, { id }) => (
>>>>>>> f6cac508
          <CashOut
            className={classes.cashbox}
            denomination={getCashoutSettings(id)?.[`cassette${it}`]}
            currency={{ code: fiatCurrency }}
            notes={value}
<<<<<<< HEAD
            threshold={fillingPercentageSettings.fillingPercentageCassette2}
          />
        )
      },
      input: CashCassetteInput,
      inputProps: {
        decimalPlaces: 0,
        threshold: fillingPercentageSettings.fillingPercentageCassette2
      }
    },
    {
      name: 'edit',
      header: 'Edit',
      width: 175,
      textAlign: 'center',
      view: (value, { id }) => {
        return (
          <IconButton
            onClick={() => {
              setMachineId(id)
              setWizard(true)
            }}>
            <EditIcon />
          </IconButton>
        )
      }
=======
            width={50}
          />
        ),
        isHidden: ({ numberOfCassettes }) => it > numberOfCassettes,
        input: CashCassetteInput,
        inputProps: {
          decimalPlaces: 0,
          width: 50,
          inputClassName: classes.cashbox
        }
      })
      return R.add(1, it)
    },
    1
  )

  elements.push({
    name: 'edit',
    header: 'Edit',
    width: 87,
    view: (value, { id }) => {
      return (
        <IconButton
          onClick={() => {
            setMachineId(id)
            setWizard(true)
          }}>
          <EditIcon />
        </IconButton>
      )
>>>>>>> f6cac508
    }
  })

  return (
    <>
      <TitleSection
        title="Cash Cassettes"
        button={{
          text: 'Cashbox history',
          icon: HistoryIcon,
          inverseIcon: ReverseHistoryIcon,
          toggle: setShowHistory
        }}
        iconClassName={classes.listViewButton}
<<<<<<< HEAD
        className={classes.tableWidth}>
        {!showHistory && (
          <Box alignItems="center" justifyContent="flex-end">
            <Label1 className={classes.cashboxReset}>Cashbox reset</Label1>
            <Box
              display="flex"
              alignItems="center"
              justifyContent="flex-end"
              mr="-4px">
              {cashboxReset && (
                <P className={classes.selection}>
                  {onlyFirstToUpper(cashboxReset)}
                </P>
              )}
              <IconButton
                onClick={() => setEditingSchema(true)}
                className={classes.button}>
                <EditIcon />
              </IconButton>
            </Box>
          </Box>
        )}
      </TitleSection>
=======
      />
>>>>>>> f6cac508
      <div className={classes.tableContainer}>
        {!showHistory && (
          <>
            <EditableTable
              error={error?.message}
              name="cashboxes"
              stripeWhen={isCashOutDisabled}
              elements={elements}
              data={machines}
<<<<<<< HEAD
              save={onSave}
=======
>>>>>>> f6cac508
              validationSchema={ValidationSchema}
              tbodyWrapperClass={classes.tBody}
            />

            {data && R.isEmpty(machines) && (
              <EmptyTable message="No machines so far" />
            )}
          </>
        )}
        {showHistory && (
          <CashboxHistory machines={machines} currency={fiatCurrency} />
        )}
      </div>
      <CashCassettesFooter
        currencyCode={fiatCurrency}
        machines={machines}
        config={config}
        bills={bills}
        deviceIds={deviceIds}
      />
      {wizard && (
        <Wizard
<<<<<<< HEAD
          machine={R.find(R.propEq('id', machineId))(machines)}
=======
          machine={R.find(R.propEq('id', machineId), machines)}
>>>>>>> f6cac508
          cashoutSettings={getCashoutSettings(machineId)}
          onClose={() => {
            setWizard(false)
          }}
          error={error?.message}
          save={onSave}
          locale={locale}
        />
      )}
<<<<<<< HEAD
      {editingSchema && (
        <Modal
          title={'Cashbox reset'}
          width={478}
          handleClose={() => setEditingSchema(null)}
          open={true}>
          <P className={classes.descriptions}>
            Specify if you want your cash-in counts to be reset automatically or
            manually.
          </P>
          <RadioGroup
            name="set-automatic-reset"
            value={selectedRadio ?? cashboxReset}
            options={[radioButtonOptions[0]]}
            onChange={handleRadioButtons}
            className={classes.radioButtons}
          />
          <P className={classes.descriptions}>
            Choose this option if you want your cash-in cashbox count to be
            reset automatically when it is physically removed from the machine.
          </P>
          <RadioGroup
            name="set-manual-reset"
            value={selectedRadio ?? cashboxReset}
            options={[radioButtonOptions[1]]}
            onChange={handleRadioButtons}
            className={classes.radioButtons}
          />
          <P className={classes.descriptions}>
            Choose this option if you want to edit your cash-in counts manually
            on Lamassu Admin, after you physically remove the bills from the
            cashbox.
          </P>
          <DialogActions className={classes.actions}>
            <Button onClick={() => saveCashboxOption(selectedRadio)}>
              Confirm
            </Button>
          </DialogActions>
        </Modal>
      )}
=======
>>>>>>> f6cac508
    </>
  )
}

export default CashCassettes<|MERGE_RESOLUTION|>--- conflicted
+++ resolved
@@ -5,19 +5,14 @@
 import React, { useState } from 'react'
 import * as Yup from 'yup'
 
-<<<<<<< HEAD
 import Modal from 'src/components/Modal'
 import { IconButton, Button } from 'src/components/buttons'
-=======
-import { IconButton } from 'src/components/buttons'
->>>>>>> f6cac508
 import { Table as EditableTable } from 'src/components/editableTable'
 import { RadioGroup } from 'src/components/inputs'
 import { CashOut, CashIn } from 'src/components/inputs/cashbox/Cashbox'
 import { NumberInput, CashCassetteInput } from 'src/components/inputs/formik'
 import TitleSection from 'src/components/layout/TitleSection'
 import { EmptyTable } from 'src/components/table'
-<<<<<<< HEAD
 import { P, Label1 } from 'src/components/typography'
 import { ReactComponent as EditIcon } from 'src/styling/icons/action/edit/enabled.svg'
 import { ReactComponent as ReverseHistoryIcon } from 'src/styling/icons/circle buttons/history/white.svg'
@@ -25,12 +20,6 @@
 import { fromNamespace, toNamespace } from 'src/utils/config'
 import { MANUAL, AUTOMATIC } from 'src/utils/constants.js'
 import { onlyFirstToUpper } from 'src/utils/string'
-=======
-import { ReactComponent as EditIcon } from 'src/styling/icons/action/edit/enabled.svg'
-import { ReactComponent as ReverseHistoryIcon } from 'src/styling/icons/circle buttons/history/white.svg'
-import { ReactComponent as HistoryIcon } from 'src/styling/icons/circle buttons/history/zodiac.svg'
-import { fromNamespace } from 'src/utils/config'
->>>>>>> f6cac508
 
 import styles from './CashCassettes.styles.js'
 import CashCassettesFooter from './CashCassettesFooter'
@@ -73,6 +62,14 @@
     .max(500)
 })
 
+const CREATE_BATCH = gql`
+  mutation createBatch($deviceId: ID, $cashboxCount: Int) {
+    createBatch(deviceId: $deviceId, cashboxCount: $cashboxCount) {
+      id
+    }
+  }
+`
+
 const GET_MACHINES_AND_CONFIG = gql`
   query getData {
     machines {
@@ -133,22 +130,11 @@
   }
 `
 
-const CREATE_BATCH = gql`
-  mutation createBatch($deviceId: ID, $cashboxCount: Int) {
-    createBatch(deviceId: $deviceId, cashboxCount: $cashboxCount) {
-      id
-    }
-  }
-`
-
 const CashCassettes = () => {
   const classes = useStyles()
   const [showHistory, setShowHistory] = useState(false)
-<<<<<<< HEAD
   const [editingSchema, setEditingSchema] = useState(null)
   const [selectedRadio, setSelectedRadio] = useState(null)
-=======
->>>>>>> f6cac508
 
   const { data } = useQuery(GET_MACHINES_AND_CONFIG)
   const [wizard, setWizard] = useState(false)
@@ -160,15 +146,12 @@
   const [setCassetteBills, { error }] = useMutation(SET_CASSETTE_BILLS, {
     refetchQueries: () => ['getData']
   })
-<<<<<<< HEAD
+  const [createBatch] = useMutation(CREATE_BATCH)
   const [saveConfig] = useMutation(SAVE_CONFIG, {
     onCompleted: () => setEditingSchema(false),
     refetchQueries: () => ['getData']
   })
 
-=======
-  const [createBatch] = useMutation(CREATE_BATCH)
->>>>>>> f6cac508
   const bills = R.groupBy(bill => bill.deviceId)(R.path(['bills'])(data) ?? [])
   const deviceIds = R.uniq(
     R.map(R.prop('deviceId'))(R.path(['bills'])(data) ?? [])
@@ -195,25 +178,6 @@
         }
       })
     }
-
-<<<<<<< HEAD
-  const cashboxReset =
-    data?.config && fromNamespace('cashIn')(data.config).cashboxReset
-
-  const cashboxResetSave = rawConfig => {
-    const config = toNamespace('cashIn')(rawConfig)
-    return saveConfig({ variables: { config } })
-  }
-
-  const saveCashboxOption = selection => {
-    if (selection) {
-      cashboxResetSave({ cashboxReset: selection })
-      setEditingSchema(false)
-    }
-  }
-  const onSave = (id, cashbox, cassette1, cassette2) => {
-=======
->>>>>>> f6cac508
     return setCassetteBills({
       variables: {
         action: 'setCassetteBills',
@@ -226,6 +190,22 @@
       }
     })
   }
+
+  const cashboxReset =
+    data?.config && fromNamespace('cashIn')(data.config).cashboxReset
+
+  const cashboxResetSave = rawConfig => {
+    const config = toNamespace('cashIn')(rawConfig)
+    return saveConfig({ variables: { config } })
+  }
+
+  const saveCashboxOption = selection => {
+    if (selection) {
+      cashboxResetSave({ cashboxReset: selection })
+      setEditingSchema(false)
+    }
+  }
+
   const getCashoutSettings = id => fromNamespace(id)(cashout)
   const isCashOutDisabled = ({ id }) => !getCashoutSettings(id).active
 
@@ -258,36 +238,6 @@
       inputProps: {
         decimalPlaces: 0
       }
-<<<<<<< HEAD
-    },
-    {
-      name: 'cassette1',
-      header: 'Cassette 1 (Top)',
-      width: 265,
-      stripe: true,
-      view: (value, { id }) => (
-        <CashOut
-          className={classes.cashbox}
-          denomination={getCashoutSettings(id)?.top}
-          currency={{ code: fiatCurrency }}
-          notes={value}
-          threshold={fillingPercentageSettings.fillingPercentageCassette1}
-        />
-      ),
-      input: CashCassetteInput,
-      inputProps: {
-        decimalPlaces: 0,
-        threshold: fillingPercentageSettings.fillingPercentageCassette1
-      }
-    },
-    {
-      name: 'cassette2',
-      header: 'Cassette 2 (Bottom)',
-      width: 265,
-      stripe: true,
-      view: (value, { id }) => {
-        return (
-=======
     }
   ]
 
@@ -301,41 +251,15 @@
         stripe: true,
         doubleHeader: 'Cash-out',
         view: (value, { id }) => (
->>>>>>> f6cac508
           <CashOut
             className={classes.cashbox}
             denomination={getCashoutSettings(id)?.[`cassette${it}`]}
             currency={{ code: fiatCurrency }}
             notes={value}
-<<<<<<< HEAD
-            threshold={fillingPercentageSettings.fillingPercentageCassette2}
-          />
-        )
-      },
-      input: CashCassetteInput,
-      inputProps: {
-        decimalPlaces: 0,
-        threshold: fillingPercentageSettings.fillingPercentageCassette2
-      }
-    },
-    {
-      name: 'edit',
-      header: 'Edit',
-      width: 175,
-      textAlign: 'center',
-      view: (value, { id }) => {
-        return (
-          <IconButton
-            onClick={() => {
-              setMachineId(id)
-              setWizard(true)
-            }}>
-            <EditIcon />
-          </IconButton>
-        )
-      }
-=======
             width={50}
+            threshold={
+              fillingPercentageSettings[`fillingPercentageCassette${it}`]
+            }
           />
         ),
         isHidden: ({ numberOfCassettes }) => it > numberOfCassettes,
@@ -365,7 +289,6 @@
           <EditIcon />
         </IconButton>
       )
->>>>>>> f6cac508
     }
   })
 
@@ -380,7 +303,6 @@
           toggle: setShowHistory
         }}
         iconClassName={classes.listViewButton}
-<<<<<<< HEAD
         className={classes.tableWidth}>
         {!showHistory && (
           <Box alignItems="center" justifyContent="flex-end">
@@ -404,9 +326,6 @@
           </Box>
         )}
       </TitleSection>
-=======
-      />
->>>>>>> f6cac508
       <div className={classes.tableContainer}>
         {!showHistory && (
           <>
@@ -416,10 +335,6 @@
               stripeWhen={isCashOutDisabled}
               elements={elements}
               data={machines}
-<<<<<<< HEAD
-              save={onSave}
-=======
->>>>>>> f6cac508
               validationSchema={ValidationSchema}
               tbodyWrapperClass={classes.tBody}
             />
@@ -442,11 +357,7 @@
       />
       {wizard && (
         <Wizard
-<<<<<<< HEAD
           machine={R.find(R.propEq('id', machineId))(machines)}
-=======
-          machine={R.find(R.propEq('id', machineId), machines)}
->>>>>>> f6cac508
           cashoutSettings={getCashoutSettings(machineId)}
           onClose={() => {
             setWizard(false)
@@ -456,7 +367,6 @@
           locale={locale}
         />
       )}
-<<<<<<< HEAD
       {editingSchema && (
         <Modal
           title={'Cashbox reset'}
@@ -497,8 +407,6 @@
           </DialogActions>
         </Modal>
       )}
-=======
->>>>>>> f6cac508
     </>
   )
 }
