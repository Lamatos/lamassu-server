import * as R from 'ramda'
import React, { useState } from 'react'
import * as Yup from 'yup'

import Modal from 'src/components/Modal'
<<<<<<< HEAD
import { MAX_NUMBER_OF_CASSETTES } from 'src/utils/constants'
import { defaultToZero } from 'src/utils/number'
=======
import { defaultToZero } from 'src/utils/number.js'
>>>>>>> 036073f9

import WizardSplash from './WizardSplash'
import WizardStep from './WizardStep'

const MODAL_WIDTH = 554
const MODAL_HEIGHT = 520
const CASHBOX_DEFAULT_CAPACITY = 500

<<<<<<< HEAD
=======
// Maximum number of cassettes, to create the necessary fields for the back-end
const MAX_NUMBER_OF_CASSETTES = 4

>>>>>>> 036073f9
const CASSETTE_FIELDS = R.map(
  it => `cassette${it}`,
  R.range(1, MAX_NUMBER_OF_CASSETTES + 1)
)

const Wizard = ({ machine, cashoutSettings, locale, onClose, save, error }) => {
  const [{ step, config }, setState] = useState({
    step: 0,
    config: { active: true }
  })

  const isCashOutDisabled =
    R.isEmpty(cashoutSettings) || !cashoutSettings?.active

  const numberOfCassettes = isCashOutDisabled ? 0 : machine.numberOfCassettes

  const LAST_STEP = numberOfCassettes + 1

  const title = `Update counts`
  const isLastStep = step === LAST_STEP

  const buildCassetteObj = cassetteInput => {
    return R.reduce(
      (acc, value) => {
        acc[value] = defaultToZero(cassetteInput[value])
        return acc
      },
      {},
      CASSETTE_FIELDS
    )
  }
<<<<<<< HEAD

  const onContinue = it => {
    const newConfig = R.merge(config, it)
=======
>>>>>>> 036073f9

  const onContinue = it => {
    if (isLastStep) {
      const wasCashboxEmptied = [
        config?.wasCashboxEmptied,
        it?.wasCashboxEmptied
      ].includes('YES')

      const cashbox = wasCashboxEmptied ? 0 : machine?.cashbox
      const cassettes = buildCassetteObj(it)

      save(machine.id, cashbox, cassettes)
      return onClose()
    }

    setState({
      step: step + 1,
      config: newConfig
    })
  }

  const makeCassetteSteps = R.pipe(
    R.add(1),
    R.range(1),
    R.map(i => ({
      type: `cassette ${i}`,
      schema: Yup.object().shape({
        [`cassette${i}`]: Yup.number()
          .label('Bill count')
          .positive()
          .integer()
          .required()
          .min(0)
          .max(CASHBOX_DEFAULT_CAPACITY)
      })
    }))
  )

  const makeInitialValues = () =>
    !R.isEmpty(cashoutSettings)
      ? R.reduce(
          (acc, value) => {
            acc[`cassette${value}`] = ''
            return acc
          },
          {},
          R.range(1, numberOfCassettes + 1)
        )
      : {}

  const steps = R.prepend(
    {
      type: 'cashbox',
      schema: Yup.object().shape({
        wasCashboxEmptied: Yup.string().required('Select one option.')
      }),
      cashoutRequired: false
    },
    makeCassetteSteps(numberOfCassettes)
  )

  return (
    <Modal
      title={step === 0 ? null : title}
      handleClose={onClose}
      width={MODAL_WIDTH}
      height={MODAL_HEIGHT}
      open={true}>
      {step === 0 && (
        <WizardSplash name={machine?.name} onContinue={() => onContinue()} />
      )}
      {step !== 0 && (
        <WizardStep
          step={step}
          name={machine?.name}
          machine={machine}
          cashoutSettings={cashoutSettings}
          cassetteCapacity={CASHBOX_DEFAULT_CAPACITY}
          error={error}
          lastStep={isLastStep}
          steps={steps}
          fiatCurrency={locale.fiatCurrency}
          onContinue={onContinue}
          initialValues={makeInitialValues()}
        />
      )}
    </Modal>
  )
}

export default Wizard<|MERGE_RESOLUTION|>--- conflicted
+++ resolved
@@ -3,12 +3,8 @@
 import * as Yup from 'yup'
 
 import Modal from 'src/components/Modal'
-<<<<<<< HEAD
 import { MAX_NUMBER_OF_CASSETTES } from 'src/utils/constants'
 import { defaultToZero } from 'src/utils/number'
-=======
-import { defaultToZero } from 'src/utils/number.js'
->>>>>>> 036073f9
 
 import WizardSplash from './WizardSplash'
 import WizardStep from './WizardStep'
@@ -17,12 +13,6 @@
 const MODAL_HEIGHT = 520
 const CASHBOX_DEFAULT_CAPACITY = 500
 
-<<<<<<< HEAD
-=======
-// Maximum number of cassettes, to create the necessary fields for the back-end
-const MAX_NUMBER_OF_CASSETTES = 4
-
->>>>>>> 036073f9
 const CASSETTE_FIELDS = R.map(
   it => `cassette${it}`,
   R.range(1, MAX_NUMBER_OF_CASSETTES + 1)
@@ -54,14 +44,9 @@
       CASSETTE_FIELDS
     )
   }
-<<<<<<< HEAD
 
   const onContinue = it => {
     const newConfig = R.merge(config, it)
-=======
->>>>>>> 036073f9
-
-  const onContinue = it => {
     if (isLastStep) {
       const wasCashboxEmptied = [
         config?.wasCashboxEmptied,
