--- conflicted
+++ resolved
@@ -97,11 +97,7 @@
     {
       name: 'cashbox',
       header: 'Cashbox',
-<<<<<<< HEAD
-      width: 240,
-=======
       width: widthsByNumberOfCassettes[numberOfCassettes].cashbox,
->>>>>>> f6cac508
       stripe: false,
       view: value => (
         <CashIn currency={{ code: fiatCurrency }} notes={value} total={0} />
@@ -110,49 +106,6 @@
       inputProps: {
         decimalPlaces: 0
       }
-<<<<<<< HEAD
-    },
-    {
-      name: 'cassette1',
-      header: 'Cash-out 1',
-      width: 265,
-      stripe: true,
-      view: (value, { deviceId }) => (
-        <CashOut
-          className={classes.cashbox}
-          denomination={getCashoutSettings(deviceId)?.top}
-          currency={{ code: fiatCurrency }}
-          notes={value}
-          threshold={fillingPercentageSettings.fillingPercentageCassette1}
-        />
-      ),
-      input: NumberInput,
-      inputProps: {
-        decimalPlaces: 0
-      }
-    },
-    {
-      name: 'cassette2',
-      header: 'Cash-out 2',
-      width: 265,
-      stripe: true,
-      view: (value, { deviceId }) => {
-        return (
-          <CashOut
-            className={classes.cashbox}
-            denomination={getCashoutSettings(deviceId)?.bottom}
-            currency={{ code: fiatCurrency }}
-            notes={value}
-            threshold={fillingPercentageSettings.fillingPercentageCassette2}
-          />
-        )
-      },
-      input: NumberInput,
-      inputProps: {
-        decimalPlaces: 0
-      }
-=======
->>>>>>> f6cac508
     }
   ]
 
@@ -175,6 +128,9 @@
               currency={{ code: fiatCurrency }}
               notes={value}
               width={widthsByNumberOfCassettes[numberOfCassettes].cassetteGraph}
+              threshold={
+                fillingPercentageSettings[`fillingPercentageCassette${it}`]
+              }
             />
           )
         },
@@ -220,11 +176,7 @@
       disableRowEdit={isCashOutDisabled}
       name="cashboxes"
       elements={elements}
-<<<<<<< HEAD
       data={[machine] || []}
-=======
-      data={[machine]}
->>>>>>> f6cac508
       save={onSave}
       validationSchema={ValidationSchema}
     />
