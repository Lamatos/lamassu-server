--- conflicted
+++ resolved
@@ -116,7 +116,6 @@
             getKey={R.prop('deviceId')}
           /> */}
         </Grid>
-<<<<<<< HEAD
       </Grid>
       <Grid item xs={9}>
         <div className={classes.content}>
@@ -124,34 +123,9 @@
             className={classnames(classes.detailItem, classes.detailsMargin)}>
             <TL1 className={classes.subtitle}>{'Details'}</TL1>
             <Details data={machine} />
-=======
-        <Grid item xs={9}>
-          <div className={classes.content}>
-            <div
-              className={classnames(classes.detailItem, classes.detailsMargin)}>
-              <TL1 className={classes.subtitle}>{'Details'}</TL1>
-              <Details data={machine} />
-            </div>
-            <div className={classes.detailItem}>
-              <TL1 className={classes.subtitle}>{'Cash box & cassettes'}</TL1>
-              <Cassettes
-                refetchData={refetch}
-                machine={machine}
-                config={config ?? false}
-              />
-            </div>
-            <div className={classes.transactionsItem}>
-              <TL1 className={classes.subtitle}>{'Latest transactions'}</TL1>
-              <Transactions id={machineID} />
-            </div>
-            <div className={classes.detailItem}>
-              <TL1 className={classes.subtitle}>{'Commissions'}</TL1>
-              <Commissions name={'commissions'} id={machineID} />
-            </div>
->>>>>>> 9727b121
           </div>
           <div className={classes.detailItem}>
-            <TL1 className={classes.subtitle}>{'Cash cassettes'}</TL1>
+            <TL1 className={classes.subtitle}>{'Cash box & cassettes'}</TL1>
             <Cassettes
               refetchData={refetch}
               machine={machine}
