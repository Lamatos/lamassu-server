import { useQuery } from '@apollo/react-hooks'
import Breadcrumbs from '@material-ui/core/Breadcrumbs'
import Grid from '@material-ui/core/Grid'
import { makeStyles } from '@material-ui/core/styles'
import NavigateNextIcon from '@material-ui/icons/NavigateNext'
import classnames from 'classnames'
import gql from 'graphql-tag'
import * as R from 'ramda'
import React, { useState } from 'react'
import { Link, useLocation, useHistory } from 'react-router-dom'

import { TL1, TL2, Label3 } from 'src/components/typography'

import Cassettes from './MachineComponents/Cassettes'
import Commissions from './MachineComponents/Commissions'
import Details from './MachineComponents/Details'
import Overview from './MachineComponents/Overview'
import Transactions from './MachineComponents/Transactions'
import styles from './Machines.styles'
const useStyles = makeStyles(styles)

const GET_INFO = gql`
  query getMachine($deviceId: ID!, $billFilters: JSONObject) {
    machine(deviceId: $deviceId) {
      name
      deviceId
      paired
      lastPing
      pairedAt
      version
      model
      cashbox
      cassette1
      cassette2
      cassette3
      cassette4
      numberOfCassettes
      statuses {
        label
        type
      }
      downloadSpeed
      responseTime
      packetLoss
      latestEvent {
        note
      }
    }
    bills(filters: $billFilters) {
      id
      fiat
      deviceId
      created
    }
    config
  }
`

const getMachineID = path => path.slice(path.lastIndexOf('/') + 1)

const MachineRoute = () => {
  const location = useLocation()
  const history = useHistory()

  const id = getMachineID(location.pathname)

  const [loading, setLoading] = useState(true)

  const { data, refetch } = useQuery(GET_INFO, {
    onCompleted: data => {
      if (data.machine === null)
        return history.push('/maintenance/machine-status')

      setLoading(false)
    },
    variables: {
<<<<<<< HEAD
      deviceId: id
    },
    billFilters: {
      deviceId: id,
      batch: 'none'
    }
  })

  const reload = () => {
    return history.push(location.pathname)
  }

  return (
    !loading && (
      <Machines data={data} refetch={refetch} reload={reload}></Machines>
    )
  )
}

const Machines = ({ data, refetch, reload, bills }) => {
=======
      deviceId: getMachineID(location.pathname),
      billFilters: {
        deviceId: getMachineID(location.pathname),
        batch: 'none'
      }
    }
  })

>>>>>>> 8b8f339b
  const classes = useStyles()

  const timezone = R.path(['config', 'locale_timezone'], data) ?? {}

  const machine = R.path(['machine'])(data) ?? {}
  const config = R.path(['config'])(data) ?? {}
  const bills = R.path(['bills'])(data) ?? []

  const machineName = R.path(['name'])(machine) ?? null
  const machineID = R.path(['deviceId'])(machine) ?? null

  return (
<<<<<<< HEAD
    <Grid container className={classes.grid}>
      <Grid item xs={3}>
        <Grid item xs={12}>
          <div className={classes.breadcrumbsContainer}>
            <Breadcrumbs separator={<NavigateNextIcon fontSize="small" />}>
              <Link to="/dashboard" className={classes.breadcrumbLink}>
                <Label3 noMargin className={classes.subtitle}>
                  Dashboard
                </Label3>
              </Link>
              <TL2 noMargin className={classes.subtitle}>
                {machineName}
              </TL2>
            </Breadcrumbs>
            <Overview data={machine} onActionSuccess={reload} />
=======
    !loading && (
      <Grid container className={classes.grid}>
        <Grid item xs={3}>
          <Grid item xs={12}>
            <div className={classes.breadcrumbsContainer}>
              <Breadcrumbs separator={<NavigateNextIcon fontSize="small" />}>
                <Link to="/dashboard" className={classes.breadcrumbLink}>
                  <Label3 noMargin className={classes.subtitle}>
                    Dashboard
                  </Label3>
                </Link>
                <TL2 noMargin className={classes.subtitle}>
                  {machineName}
                </TL2>
              </Breadcrumbs>
              <Overview data={machine} onActionSuccess={refetch} />
            </div>
          </Grid>
        </Grid>
        <Grid item xs={9}>
          <div className={classes.content}>
            <div
              className={classnames(classes.detailItem, classes.detailsMargin)}>
              <TL1 className={classes.subtitle}>{'Details'}</TL1>
              <Details data={machine} timezone={timezone} />
            </div>
            <div className={classes.detailItem}>
              <TL1 className={classes.subtitle}>{'Cash box & cassettes'}</TL1>
              <Cassettes
                refetchData={refetch}
                machine={machine}
                config={config ?? false}
                bills={bills}
              />
            </div>
            <div className={classes.transactionsItem}>
              <TL1 className={classes.subtitle}>{'Latest transactions'}</TL1>
              <Transactions id={machineID} />
            </div>
            <div className={classes.detailItem}>
              <TL1 className={classes.subtitle}>{'Commissions'}</TL1>
              <Commissions name={'commissions'} id={machineID} />
            </div>
>>>>>>> 8b8f339b
          </div>
        </Grid>
      </Grid>
      <Grid item xs={9}>
        <div className={classes.content}>
          <div
            className={classnames(classes.detailItem, classes.detailsMargin)}>
            <TL1 className={classes.subtitle}>{'Details'}</TL1>
            <Details data={machine} timezone={timezone} />
          </div>
          <div className={classes.detailItem}>
            <TL1 className={classes.subtitle}>{'Cash box & cassettes'}</TL1>
            <Cassettes
              refetchData={refetch}
              machine={machine}
              config={config ?? false}
              bills={bills}
            />
          </div>
          <div className={classes.transactionsItem}>
            <TL1 className={classes.subtitle}>{'Latest transactions'}</TL1>
            <Transactions id={machineID} />
          </div>
          <div className={classes.detailItem}>
            <TL1 className={classes.subtitle}>{'Commissions'}</TL1>
            <Commissions name={'commissions'} id={machineID} />
          </div>
        </div>
      </Grid>
    </Grid>
  )
}

export default MachineRoute<|MERGE_RESOLUTION|>--- conflicted
+++ resolved
@@ -74,7 +74,6 @@
       setLoading(false)
     },
     variables: {
-<<<<<<< HEAD
       deviceId: id
     },
     billFilters: {
@@ -94,17 +93,7 @@
   )
 }
 
-const Machines = ({ data, refetch, reload, bills }) => {
-=======
-      deviceId: getMachineID(location.pathname),
-      billFilters: {
-        deviceId: getMachineID(location.pathname),
-        batch: 'none'
-      }
-    }
-  })
-
->>>>>>> 8b8f339b
+const Machines = ({ data, refetch, reload }) => {
   const classes = useStyles()
 
   const timezone = R.path(['config', 'locale_timezone'], data) ?? {}
@@ -117,7 +106,6 @@
   const machineID = R.path(['deviceId'])(machine) ?? null
 
   return (
-<<<<<<< HEAD
     <Grid container className={classes.grid}>
       <Grid item xs={3}>
         <Grid item xs={12}>
@@ -133,51 +121,6 @@
               </TL2>
             </Breadcrumbs>
             <Overview data={machine} onActionSuccess={reload} />
-=======
-    !loading && (
-      <Grid container className={classes.grid}>
-        <Grid item xs={3}>
-          <Grid item xs={12}>
-            <div className={classes.breadcrumbsContainer}>
-              <Breadcrumbs separator={<NavigateNextIcon fontSize="small" />}>
-                <Link to="/dashboard" className={classes.breadcrumbLink}>
-                  <Label3 noMargin className={classes.subtitle}>
-                    Dashboard
-                  </Label3>
-                </Link>
-                <TL2 noMargin className={classes.subtitle}>
-                  {machineName}
-                </TL2>
-              </Breadcrumbs>
-              <Overview data={machine} onActionSuccess={refetch} />
-            </div>
-          </Grid>
-        </Grid>
-        <Grid item xs={9}>
-          <div className={classes.content}>
-            <div
-              className={classnames(classes.detailItem, classes.detailsMargin)}>
-              <TL1 className={classes.subtitle}>{'Details'}</TL1>
-              <Details data={machine} timezone={timezone} />
-            </div>
-            <div className={classes.detailItem}>
-              <TL1 className={classes.subtitle}>{'Cash box & cassettes'}</TL1>
-              <Cassettes
-                refetchData={refetch}
-                machine={machine}
-                config={config ?? false}
-                bills={bills}
-              />
-            </div>
-            <div className={classes.transactionsItem}>
-              <TL1 className={classes.subtitle}>{'Latest transactions'}</TL1>
-              <Transactions id={machineID} />
-            </div>
-            <div className={classes.detailItem}>
-              <TL1 className={classes.subtitle}>{'Commissions'}</TL1>
-              <Commissions name={'commissions'} id={machineID} />
-            </div>
->>>>>>> 8b8f339b
           </div>
         </Grid>
       </Grid>
