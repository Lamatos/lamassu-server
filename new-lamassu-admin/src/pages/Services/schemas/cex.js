import * as Yup from 'yup'

import {
  SecretInput,
  TextInput,
  Autocomplete
} from 'src/components/inputs/formik'

import { secretTest, buildCurrencyOptions } from './helper'

<<<<<<< HEAD
const schema = markets => {
  return {
    code: 'cex',
    name: 'Cex',
    title: 'Cex (Exchange)',
    elements: [
      {
        code: 'apiKey',
        display: 'API Key',
        component: TextInput,
        face: true,
        long: true
      },
      {
        code: 'privateKey',
        display: 'Private Key',
        component: SecretInput
      },
      {
        code: 'currencyMarket',
        display: 'Currency Market',
        component: Autocomplete,
        inputProps: {
          options: buildCurrencyOptions(markets),
          labelProp: 'display',
          valueProp: 'code'
        },
        face: true
      }
    ],
    getValidationSchema: account => {
      return Yup.object().shape({
        apiKey: Yup.string('The API key must be a string')
          .max(100, 'The API key is too long')
          .required('The API key is required'),
        privateKey: Yup.string('The private key must be a string')
          .max(100, 'The private key is too long')
          .test(secretTest(account?.privateKey, 'private key')),
        currencyMarket: Yup.string(
          'The currency market must be a string'
        ).required('The currency market is required')
      })
=======
export default {
  code: 'cex',
  name: 'CEX.IO',
  title: 'CEX.IO (Exchange)',
  elements: [
    {
      code: 'apiKey',
      display: 'API Key',
      component: TextInputFormik,
      face: true,
      long: true
    },
    {
      code: 'privateKey',
      display: 'Private Key',
      component: SecretInputFormik
>>>>>>> 23b592ce
    }
  }
}

export default schema<|MERGE_RESOLUTION|>--- conflicted
+++ resolved
@@ -8,12 +8,11 @@
 
 import { secretTest, buildCurrencyOptions } from './helper'
 
-<<<<<<< HEAD
 const schema = markets => {
   return {
     code: 'cex',
-    name: 'Cex',
-    title: 'Cex (Exchange)',
+    name: 'CEX.IO',
+    title: 'CEX.IO (Exchange)',
     elements: [
       {
         code: 'apiKey',
@@ -51,24 +50,6 @@
           'The currency market must be a string'
         ).required('The currency market is required')
       })
-=======
-export default {
-  code: 'cex',
-  name: 'CEX.IO',
-  title: 'CEX.IO (Exchange)',
-  elements: [
-    {
-      code: 'apiKey',
-      display: 'API Key',
-      component: TextInputFormik,
-      face: true,
-      long: true
-    },
-    {
-      code: 'privateKey',
-      display: 'Private Key',
-      component: SecretInputFormik
->>>>>>> 23b592ce
     }
   }
 }
