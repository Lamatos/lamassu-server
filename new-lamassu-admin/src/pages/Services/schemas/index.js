import _binance from './binance'
import _binanceus from './binanceus'
import bitgo from './bitgo'
import _bitstamp from './bitstamp'
import blockcypher from './blockcypher'
import _cex from './cex'
import ciphertrace from './ciphertrace'
<<<<<<< HEAD
import ftx from './ftx'
import galoy from './galoy'
=======
import _ftx from './ftx'
>>>>>>> 83fba0ff
import infura from './infura'
import _itbit from './itbit'
import _kraken from './kraken'
import mailgun from './mailgun'
import twilio from './twilio'

<<<<<<< HEAD
export default {
  [bitgo.code]: bitgo,
  [galoy.code]: galoy,
  [bitstamp.code]: bitstamp,
  [blockcypher.code]: blockcypher,
  [infura.code]: infura,
  [itbit.code]: itbit,
  [kraken.code]: kraken,
  [mailgun.code]: mailgun,
  [twilio.code]: twilio,
  [binanceus.code]: binanceus,
  [cex.code]: cex,
  [ftx.code]: ftx,
  [ciphertrace.code]: ciphertrace
}
=======
const schemas = (markets = {}) => {
  const binance = _binance(markets?.binance)
  const binanceus = _binanceus(markets?.binanceus)
  const bitstamp = _bitstamp(markets?.bitstamp)
  const cex = _cex(markets?.cex)
  const ftx = _ftx(markets?.ftx)
  const itbit = _itbit(markets?.itbit)
  const kraken = _kraken(markets?.kraken)

  return {
    [bitgo.code]: bitgo,
    [bitstamp.code]: bitstamp,
    [blockcypher.code]: blockcypher,
    [infura.code]: infura,
    [itbit.code]: itbit,
    [kraken.code]: kraken,
    [mailgun.code]: mailgun,
    [twilio.code]: twilio,
    [binanceus.code]: binanceus,
    [cex.code]: cex,
    [ftx.code]: ftx,
    [ciphertrace.code]: ciphertrace,
    [binance.code]: binance
  }
}

export default schemas
>>>>>>> 83fba0ff
<|MERGE_RESOLUTION|>--- conflicted
+++ resolved
@@ -5,35 +5,14 @@
 import blockcypher from './blockcypher'
 import _cex from './cex'
 import ciphertrace from './ciphertrace'
-<<<<<<< HEAD
-import ftx from './ftx'
+import _ftx from './ftx'
 import galoy from './galoy'
-=======
-import _ftx from './ftx'
->>>>>>> 83fba0ff
 import infura from './infura'
 import _itbit from './itbit'
 import _kraken from './kraken'
 import mailgun from './mailgun'
 import twilio from './twilio'
 
-<<<<<<< HEAD
-export default {
-  [bitgo.code]: bitgo,
-  [galoy.code]: galoy,
-  [bitstamp.code]: bitstamp,
-  [blockcypher.code]: blockcypher,
-  [infura.code]: infura,
-  [itbit.code]: itbit,
-  [kraken.code]: kraken,
-  [mailgun.code]: mailgun,
-  [twilio.code]: twilio,
-  [binanceus.code]: binanceus,
-  [cex.code]: cex,
-  [ftx.code]: ftx,
-  [ciphertrace.code]: ciphertrace
-}
-=======
 const schemas = (markets = {}) => {
   const binance = _binance(markets?.binance)
   const binanceus = _binanceus(markets?.binanceus)
@@ -56,9 +35,9 @@
     [cex.code]: cex,
     [ftx.code]: ftx,
     [ciphertrace.code]: ciphertrace,
-    [binance.code]: binance
+    [binance.code]: binance,
+    [galoy.code]: galoy
   }
 }
 
-export default schemas
->>>>>>> 83fba0ff
+export default schemas