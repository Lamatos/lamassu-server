import { useLazyQuery, useMutation } from '@apollo/react-hooks'
import { utils as coinUtils } from '@lamassu/coins'
import { makeStyles, Box } from '@material-ui/core'
import BigNumber from 'bignumber.js'
import classNames from 'classnames'
import { add, differenceInYears, format, sub, parse } from 'date-fns/fp'
import FileSaver from 'file-saver'
import gql from 'graphql-tag'
import JSZip from 'jszip'
import * as R from 'ramda'
import React, { memo, useState } from 'react'

import { ConfirmDialog } from 'src/components/ConfirmDialog'
import { HelpTooltip } from 'src/components/Tooltip'
import { IDButton, ActionButton } from 'src/components/buttons'
import { P, Label1 } from 'src/components/typography'
import { ReactComponent as CardIdInverseIcon } from 'src/styling/icons/ID/card/white.svg'
import { ReactComponent as CardIdIcon } from 'src/styling/icons/ID/card/zodiac.svg'
import { ReactComponent as PhoneIdInverseIcon } from 'src/styling/icons/ID/phone/white.svg'
import { ReactComponent as PhoneIdIcon } from 'src/styling/icons/ID/phone/zodiac.svg'
import { ReactComponent as CamIdInverseIcon } from 'src/styling/icons/ID/photo/white.svg'
import { ReactComponent as CamIdIcon } from 'src/styling/icons/ID/photo/zodiac.svg'
import { ReactComponent as CancelInverseIcon } from 'src/styling/icons/button/cancel/white.svg'
import { ReactComponent as CancelIcon } from 'src/styling/icons/button/cancel/zodiac.svg'
import { ReactComponent as DownloadInverseIcon } from 'src/styling/icons/button/download/white.svg'
import { ReactComponent as Download } from 'src/styling/icons/button/download/zodiac.svg'
import { ReactComponent as TxInIcon } from 'src/styling/icons/direction/cash-in.svg'
import { ReactComponent as TxOutIcon } from 'src/styling/icons/direction/cash-out.svg'
import {
  primaryColor,
  subheaderColor,
  errorColor,
  offErrorColor
} from 'src/styling/variables'
import { URI } from 'src/utils/apollo'
import { SWEEPABLE_CRYPTOS } from 'src/utils/constants'
import * as Customer from 'src/utils/customer'

import CopyToClipboard from './CopyToClipboard'
import styles from './DetailsCard.styles'
import { getStatus, getStatusDetails } from './helper'

const useStyles = makeStyles(styles)
const MINUTES_OFFSET = 3
const TX_SUMMARY = gql`
  query txSummaryAndLogs(
    $txId: ID!
    $deviceId: ID!
    $limit: Int
    $from: Date
    $until: Date
    $txClass: String
    $timezone: String
  ) {
    serverLogsCsv(
      limit: $limit
      from: $from
      until: $until
      timezone: $timezone
    )
    machineLogsCsv(
      deviceId: $deviceId
      limit: $limit
      from: $from
      until: $until
      timezone: $timezone
    )
    transactionCsv(id: $txId, txClass: $txClass, timezone: $timezone)
    txAssociatedDataCsv(id: $txId, txClass: $txClass, timezone: $timezone)
  }
`

const CANCEL_CASH_OUT_TRANSACTION = gql`
  mutation cancelCashOutTransaction($id: ID!) {
    cancelCashOutTransaction(id: $id) {
      id
    }
  }
`

const CANCEL_CASH_IN_TRANSACTION = gql`
  mutation cancelCashInTransaction($id: ID!) {
    cancelCashInTransaction(id: $id) {
      id
    }
  }
`

const getCryptoAmount = tx =>
  coinUtils.toUnit(new BigNumber(tx.cryptoAtoms), tx.cryptoCode).toNumber()

const formatAddress = (cryptoCode = '', address = '') =>
  coinUtils.formatCryptoAddress(cryptoCode, address).replace(/(.{5})/g, '$1 ')

const Label = ({ children }) => {
  const classes = useStyles()
  return <Label1 className={classes.label}>{children}</Label1>
}

const DetailsRow = ({ it: tx, timezone }) => {
  const classes = useStyles()
  const [action, setAction] = useState({ command: null })
  const [errorMessage, setErrorMessage] = useState('')

  const isCashIn = tx.txClass === 'cashIn'

  const zip = new JSZip()

  const [fetchSummary] = useLazyQuery(TX_SUMMARY, {
    onCompleted: data => createCsv(R.filter(it => !R.isEmpty(it), data))
  })

  const [cancelTransaction] = useMutation(
    isCashIn ? CANCEL_CASH_IN_TRANSACTION : CANCEL_CASH_OUT_TRANSACTION,
    {
      onError: ({ message }) =>
        setErrorMessage(message ?? 'An error occurred.'),
      refetchQueries: () => ['transactions']
    }
  )

  const commission = BigNumber(tx.profit)
    .abs()
    .toFixed(2, 1) // ROUND_DOWN
  const commissionPercentage = BigNumber(
    Number.parseFloat(tx.commissionPercentage, 2) * 100
<<<<<<< HEAD
  ).toFixed(2, 1) // ROUND_DOWN
=======

>>>>>>> 03b7cf8a
  const fixedFee = Number.parseFloat(tx.fixedFee) || 0
  const fiat = BigNumber(tx.fiat)

  const crypto = getCryptoAmount(tx)
  const exchangeRate = BigNumber(fiat)
    .minus(fixedFee)
    .div(crypto)
    .toFixed(2, 1) // ROUND_DOWN

  const displayExRate = `1 ${tx.cryptoCode} = ${exchangeRate} ${tx.fiatCode}`
  const discount = tx.discount ? `-${tx.discount}%` : null

  const parseDateString = parse(new Date(), 'yyyyMMdd')

  const customer = tx.customerIdCardData && {
    name: Customer.formatFullName(tx.customerIdCardData),
    age:
      (tx.customerIdCardData.dateOfBirth &&
        differenceInYears(
          parseDateString(tx.customerIdCardData.dateOfBirth),
          new Date()
        )) ??
      '',
    country: tx.customerIdCardData.country,
    idCardNumber: tx.customerIdCardData.documentNumber,
    idCardExpirationDate:
      (tx.customerIdCardData.expirationDate &&
        format('yyyy-MM-dd')(
          parseDateString(tx.customerIdCardData.expirationDate)
        )) ??
      ''
  }

  const from = sub({ minutes: MINUTES_OFFSET }, new Date(tx.created))
  const until = add({ minutes: MINUTES_OFFSET }, new Date(tx.created))

  const downloadRawLogs = ({ id: txId, deviceId, txClass }, timezone) => {
    fetchSummary({
      variables: { txId, from, until, deviceId, txClass, timezone }
    })
  }

  const createCsv = async logs => {
    const zipFilename = `tx_${tx.id}_summary.zip`
    const filesNames = R.keys(logs)
    R.map(name => zip.file(name + '.csv', logs[name]), filesNames)
    const content = await zip.generateAsync({ type: 'blob' })
    FileSaver.saveAs(content, zipFilename)
  }

  const hasCiphertraceError = tx =>
    !R.isNil(tx.errorCode) &&
    R.includes(tx.errorCode, ['scoreThresholdReached', 'ciphertraceError'])

  const errorElements = (
    <>
      <Label>Transaction status</Label>
      <span className={classes.bold}>{getStatus(tx)}</span>
      {getStatusDetails(tx) ? (
        <CopyToClipboard removeSpace={false} className={classes.errorCopy}>
          {getStatusDetails(tx)}
        </CopyToClipboard>
      ) : (
        <></>
      )}
    </>
  )

  const walletScoreEl = (
    <div className={classes.walletScore}>
      <svg width={103} height={10}>
        {R.map(
          it => (
            <circle
              cx={it * 10 + 6}
              cy={4}
              r={3.5}
              fill={
                it < tx.walletScore
                  ? !hasCiphertraceError(tx)
                    ? primaryColor
                    : errorColor
                  : !hasCiphertraceError(tx)
                  ? subheaderColor
                  : offErrorColor
              }
            />
          ),
          R.range(0, 10)
        )}
      </svg>
      <P
        noMargin
        className={classNames({
          [classes.bold]: true,
          [classes.error]: hasCiphertraceError(tx)
        })}>
        {tx.walletScore}
      </P>
    </div>
  )

  const getCancelMessage = () => {
    const cashInMessage = `The user will not be able to redeem the inserted bills, even if they subsequently confirm the transaction. If they've already deposited bills, you'll need to reconcile this transaction with them manually.`
    const cashOutMessage = `The user will not be able to redeem the cash, even if they subsequently send the required coins. If they've already sent you coins, you'll need to reconcile this transaction with them manually.`

    return isCashIn ? cashInMessage : cashOutMessage
  }

  return (
    <div className={classes.wrapper}>
      <div className={classes.row}>
        <div className={classes.direction}>
          <Label>Direction</Label>
          <div>
            <span className={classes.txIcon}>
              {!isCashIn ? <TxOutIcon /> : <TxInIcon />}
            </span>
            <span>{!isCashIn ? 'Cash-out' : 'Cash-in'}</span>
          </div>
        </div>

        <div className={classes.availableIds}>
          <Label>Available IDs</Label>
          <Box display="flex" flexDirection="row">
            {tx.customerPhone && (
              <IDButton
                className={classes.idButton}
                name="phone"
                Icon={PhoneIdIcon}
                InverseIcon={PhoneIdInverseIcon}>
                {tx.customerPhone}
              </IDButton>
            )}
            {tx.customerIdCardPhotoPath && !tx.customerIdCardData && (
              <IDButton
                popoverClassname={classes.clipboardPopover}
                className={classes.idButton}
                name="card"
                Icon={CardIdIcon}
                InverseIcon={CardIdInverseIcon}>
                <img
                  className={classes.idCardPhoto}
                  src={`${URI}/id-card-photo/${tx.customerIdCardPhotoPath}`}
                  alt=""
                />
              </IDButton>
            )}
            {tx.customerIdCardData && (
              <IDButton
                className={classes.idButton}
                name="card"
                Icon={CardIdIcon}
                InverseIcon={CardIdInverseIcon}>
                <div className={classes.idCardDataCard}>
                  <div>
                    <div>
                      <Label>Name</Label>
                      <div>{customer.name}</div>
                    </div>
                    <div>
                      <Label>Age</Label>
                      <div>{customer.age}</div>
                    </div>
                    <div>
                      <Label>Country</Label>
                      <div>{customer.country}</div>
                    </div>
                  </div>
                  <div>
                    <div>
                      <Label>ID number</Label>
                      <div>{customer.idCardNumber}</div>
                    </div>
                    <div>
                      <Label>Expiration date</Label>
                      <div>{customer.idCardExpirationDate}</div>
                    </div>
                  </div>
                </div>
              </IDButton>
            )}
            {tx.customerFrontCameraPath && (
              <IDButton
                className={classes.idButton}
                name="cam"
                Icon={CamIdIcon}
                InverseIcon={CamIdInverseIcon}>
                <img
                  src={`${URI}/front-camera-photo/${tx.customerFrontCameraPath}`}
                  alt=""
                />
              </IDButton>
            )}
            {tx.txCustomerPhotoPath && (
              <IDButton
                name="cam"
                Icon={CamIdIcon}
                InverseIcon={CamIdInverseIcon}>
                <img
                  src={`${URI}/operator-data/customersphotos/${tx.txCustomerPhotoPath}`}
                  alt=""
                />
              </IDButton>
            )}
          </Box>
        </div>
        <div className={classes.exchangeRate}>
          <Label>Exchange rate</Label>
          <div>{crypto > 0 ? displayExRate : '-'}</div>
        </div>
        <div className={classes.commission}>
          <Label>Commission</Label>
          <div className={classes.container}>
            {`${commission} ${tx.fiatCode} (${commissionPercentage} %)`}
            {discount && (
              <div className={classes.chip}>
                <Label1 className={classes.chipLabel}>{discount}</Label1>
              </div>
            )}
          </div>
        </div>
        <div>
          <Label>Fixed fee</Label>
          <div>{`${fixedFee} ${tx.fiatCode}`}</div>
        </div>
      </div>
      <div className={classes.secondRow}>
        <div className={classes.address}>
          <div className={classes.addressHeader}>
            <Label>Address</Label>
            {!R.isNil(tx.walletScore) && (
              <HelpTooltip parentElements={walletScoreEl}>
                {`CipherTrace score: ${tx.walletScore}/10`}
              </HelpTooltip>
            )}
          </div>
          <div>
            <CopyToClipboard>
              {formatAddress(tx.cryptoCode, tx.toAddress)}
            </CopyToClipboard>
          </div>
        </div>
        <div className={classes.transactionId}>
          <Label>Transaction ID</Label>
          <div>
            {tx.txClass === 'cashOut' ? (
              'N/A'
            ) : (
              <CopyToClipboard>{tx.txHash}</CopyToClipboard>
            )}
          </div>
        </div>
        <div className={classes.sessionId}>
          <Label>Session ID</Label>
          <CopyToClipboard>{tx.id}</CopyToClipboard>
        </div>
      </div>
      <div className={classes.lastRow}>
        <div className={classes.status}>
          {errorElements}
          {tx.txClass === 'cashOut' && getStatus(tx) === 'Pending' && (
            <ActionButton
              color="primary"
              Icon={CancelIcon}
              InverseIcon={CancelInverseIcon}
              className={classes.cancelTransaction}
              onClick={() =>
                setAction({
                  command: 'cancelTx'
                })
              }>
              Cancel transaction
            </ActionButton>
          )}
        </div>
        {!R.isNil(tx.swept) && R.includes(tx.cryptoCode, SWEEPABLE_CRYPTOS) && (
          <div className={classes.swept}>
            <Label>Sweep status</Label>
            <span className={classes.bold}>
              {tx.swept ? `Swept` : `Unswept`}
            </span>
          </div>
        )}
        <div>
          <Label>Other actions</Label>
          <div className={classes.otherActionsGroup}>
            <ActionButton
              color="primary"
              Icon={Download}
              InverseIcon={DownloadInverseIcon}
              className={classes.downloadRawLogs}
              onClick={() => downloadRawLogs(tx, timezone)}>
              Download raw logs
            </ActionButton>
          </div>
        </div>
      </div>
      <ConfirmDialog
        open={action.command === 'cancelTx'}
        title={`Cancel this transaction?`}
        errorMessage={errorMessage}
        toBeConfirmed={tx.machineName}
        message={getCancelMessage()}
        onConfirmed={() => {
          setErrorMessage(null)
          setAction({ command: null })
          cancelTransaction({
            variables: {
              id: tx.id
            }
          })
        }}
        onDismissed={() => {
          setAction({ command: null })
          setErrorMessage(null)
        }}
      />
    </div>
  )
}

export default memo(
  DetailsRow,
  (prev, next) =>
    prev.it.id === next.it.id &&
    prev.it.hasError === next.it.hasError &&
    prev.it.batchError === next.it.batchError &&
    getStatus(prev.it) === getStatus(next.it)
)<|MERGE_RESOLUTION|>--- conflicted
+++ resolved
@@ -124,11 +124,8 @@
     .toFixed(2, 1) // ROUND_DOWN
   const commissionPercentage = BigNumber(
     Number.parseFloat(tx.commissionPercentage, 2) * 100
-<<<<<<< HEAD
   ).toFixed(2, 1) // ROUND_DOWN
-=======
-
->>>>>>> 03b7cf8a
+
   const fixedFee = Number.parseFloat(tx.fixedFee) || 0
   const fiat = BigNumber(tx.fiat)
 
