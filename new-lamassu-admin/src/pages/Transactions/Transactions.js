--- conflicted
+++ resolved
@@ -116,11 +116,8 @@
       isAnonymous
       batched
       batchTime
-<<<<<<< HEAD
       rawTickerPrice
-=======
       walletScore
->>>>>>> a5967af2
     }
   }
 `
