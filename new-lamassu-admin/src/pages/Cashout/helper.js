--- conflicted
+++ resolved
@@ -1,32 +1,49 @@
 import * as R from 'ramda'
 import * as Yup from 'yup'
 
-<<<<<<< HEAD
 import { Autocomplete, NumberInput } from 'src/components/inputs/formik'
 import { bold } from 'src/styling/helpers'
 import denominations from 'src/utils/bill-denominations'
 import { getBillOptions } from 'src/utils/bill-options'
 import { CURRENCY_MAX } from 'src/utils/constants'
-=======
-import { NumberInput } from 'src/components/inputs/formik'
 import { transformNumber } from 'src/utils/number'
->>>>>>> f6cac508
 
 const DenominationsSchema = Yup.object().shape({
   cassette1: Yup.number()
     .label('Cassette 1')
     .required()
     .min(1)
-<<<<<<< HEAD
     .max(CURRENCY_MAX),
-  bottom: Yup.number()
-    .label('Cassette 2 (Bottom)')
+  cassette2: Yup.number()
+    .label('Cassette 2')
     .required()
     .min(1)
+    .max(CURRENCY_MAX),
+  cassette3: Yup.number()
+    .label('Cassette 3')
+    .min(1)
+    .max(CURRENCY_MAX)
+    .nullable()
+    .transform(transformNumber),
+  cassette4: Yup.number()
+    .label('Cassette 4')
+    .min(1)
+    .max(CURRENCY_MAX)
+    .nullable()
+    .transform(transformNumber),
+  zeroConfLimit: Yup.number()
+    .label('0-conf Limit')
+    .required()
+    .min(0)
     .max(CURRENCY_MAX)
 })
 
 const getElements = (machines, locale = {}, classes) => {
+  const fiatCurrency = R.prop('fiatCurrency')(locale)
+  const maxNumberOfCassettes = Math.max(
+    ...R.map(it => it.numberOfCassettes, machines)
+  )
+
   const options = getBillOptions(locale, denominations)
   const cassetteProps =
     options?.length > 0
@@ -38,40 +55,7 @@
         }
       : { decimalPlaces: 0 }
 
-  return [
-=======
-    .max(currencyMax),
-  cassette2: Yup.number()
-    .label('Cassette 2')
-    .required()
-    .min(1)
-    .max(currencyMax),
-  cassette3: Yup.number()
-    .label('Cassette 3')
-    .min(1)
-    .max(currencyMax)
-    .nullable()
-    .transform(transformNumber),
-  cassette4: Yup.number()
-    .label('Cassette 4')
-    .min(1)
-    .max(currencyMax)
-    .nullable()
-    .transform(transformNumber),
-  zeroConfLimit: Yup.number()
-    .label('0-conf Limit')
-    .required()
-    .min(0)
-    .max(currencyMax)
-})
-
-const getElements = (machines, { fiatCurrency } = {}) => {
-  const maxNumberOfCassettes = Math.max(
-    ...R.map(it => it.numberOfCassettes, machines)
-  )
-
   const elements = [
->>>>>>> f6cac508
     {
       name: 'id',
       header: 'Machine',
@@ -79,33 +63,6 @@
       view: it => machines.find(({ deviceId }) => deviceId === it).name,
       size: 'sm',
       editable: false
-<<<<<<< HEAD
-    },
-    {
-      name: 'top',
-      header: 'Cassette 1 (Top)',
-      stripe: true,
-      width: 250,
-      textAlign: 'right',
-      view: it => it,
-      input: options?.length > 0 ? Autocomplete : NumberInput,
-      inputProps: cassetteProps,
-      suffix: R.prop('fiatCurrency')(locale),
-      bold: bold
-    },
-    {
-      name: 'bottom',
-      header: 'Cassette 2 (Bottom)',
-      stripe: true,
-      textAlign: 'right',
-      width: 250,
-      view: it => it,
-      input: options?.length > 0 ? Autocomplete : NumberInput,
-      inputProps: cassetteProps,
-      suffix: R.prop('fiatCurrency')(locale),
-      bold: bold
-=======
->>>>>>> f6cac508
     }
   ]
 
@@ -119,11 +76,11 @@
         stripe: true,
         textAlign: 'right',
         width: (maxNumberOfCassettes > 2 ? 600 : 460) / maxNumberOfCassettes,
-        input: NumberInput,
-        inputProps: {
-          decimalPlaces: 0
-        },
         suffix: fiatCurrency,
+        bold: bold,
+        view: it => it,
+        input: options?.length > 0 ? Autocomplete : NumberInput,
+        inputProps: cassetteProps,
         doubleHeader: 'Denominations',
         isHidden: machine =>
           it >
