--- conflicted
+++ resolved
@@ -59,11 +59,7 @@
     <>
       <div className={classes.titleDiv}>
         <Info2 className={classes.title}>{name}</Info2>
-<<<<<<< HEAD
-        <Stepper steps={3} currentStep={step} />
-=======
         <Stepper steps={steps.length + 1} currentStep={step} />
->>>>>>> f6cac508
       </div>
 
       {step <= numberOfCassettes && (
@@ -124,8 +120,6 @@
           </Form>
         </Formik>
       )}
-<<<<<<< HEAD
-=======
 
       {step === numberOfCassettes + 1 && (
         <Formik
@@ -166,7 +160,6 @@
         </Formik>
       )}
 
->>>>>>> f6cac508
       {lastStep && (
         <div className={classes.disclaimer}>
           <Info2 className={classes.title}>Cash-out Bill Count</Info2>
