--- conflicted
+++ resolved
@@ -46,39 +46,19 @@
     })
   }
 
-<<<<<<< HEAD
-  const steps = []
 
-  R.until(
-    R.gt(R.__, machine.numberOfCassettes),
-    it => {
-      steps.push({
-        type: `cassette${it}`,
-        display: `Cassette ${it}`,
-        component: Autocomplete,
-        inputProps: {
-          options: options,
-          labelProp: 'display',
-          valueProp: 'code'
-        }
-      })
-      return R.add(1, it)
-    },
-    1
-=======
   const steps = R.map(
     it => ({
       type: `cassette${it}`,
       display: `Cassette ${it}`,
       component: Autocomplete,
       inputProps: {
-        options: R.map(it => ({ code: it, display: it }), options),
+        options: options,
         labelProp: 'display',
         valueProp: 'code'
       }
     }),
     R.range(1, machine.numberOfCassettes + 1)
->>>>>>> bfdee03e
   )
 
   const schema = () =>
