--- conflicted
+++ resolved
@@ -181,42 +181,9 @@
             )}
             <Table>
               <Header />
-<<<<<<< HEAD
               <div className={tbodyWrapperClass}>
                 <TBody>
                   {adding && (
-=======
-              <TBody>
-                {adding && (
-                  <Formik
-                    validateOnBlur={false}
-                    validateOnChange={false}
-                    initialValues={{ id: v4(), ...initialValues }}
-                    onReset={onReset}
-                    validationSchema={validationSchema}
-                    onSubmit={innerSave}>
-                    <Form>
-                      <PromptWhenDirty />
-                      <ERow
-                        editing={true}
-                        disabled={forceDisable}
-                        newRow={true}
-                      />
-                    </Form>
-                  </Formik>
-                )}
-                {innerData.map((it, idx) => {
-                  const nextElement = innerData[idx + 1]
-
-                  const canGroup = !!groupBy && nextElement
-                  const isFunction = R.type(groupBy) === 'Function'
-                  const groupFunction = isFunction ? groupBy : R.prop(groupBy)
-
-                  const isLastOfGroup =
-                    canGroup && groupFunction(it) !== groupFunction(nextElement)
-
-                  return (
->>>>>>> 8fc3d6d2
                     <Formik
                       validateOnBlur={false}
                       validateOnChange={false}
@@ -226,7 +193,11 @@
                       onSubmit={innerSave}>
                       <Form>
                         <PromptWhenDirty />
-                        <ERow editing={true} disabled={forceDisable} />
+                        <ERow
+                          editing={true}
+                          disabled={forceDisable}
+                          newRow={true}
+                        />
                       </Form>
                     </Formik>
                   )}
