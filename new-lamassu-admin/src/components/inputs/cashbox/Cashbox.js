import { makeStyles } from '@material-ui/core/styles'
import classnames from 'classnames'
import React from 'react'

import Chip from 'src/components/Chip'
import { Info2, Label1, Label2 } from 'src/components/typography'

import { cashboxStyles, gridStyles } from './Cashbox.styles'

const cashboxClasses = makeStyles(cashboxStyles)
const gridClasses = makeStyles(gridStyles)

const Cashbox = ({
  percent = 0,
  cashOut = false,
  width,
  className,
  emptyPartClassName,
  labelClassName,
  applyColorVariant,
  applyFiatBalanceAlertsStyling,
  omitInnerPercentage,
  isLow
}) => {
<<<<<<< HEAD
  const classes = cashboxClasses({ percent, cashOut, applyColorVariant, isLow })
  const ltHalf = percent <= 51

  const showCashBox = {
    [classes.fiatBalanceAlertCashbox]: applyFiatBalanceAlertsStyling,
    [classes.cashbox]: !applyFiatBalanceAlertsStyling
  }
=======
  const classes = cashboxClasses({ percent, cashOut, width })
  const threshold = 51
>>>>>>> f6cac508

  return (
    <div className={classnames(className, showCashBox)}>
      <div className={classnames(emptyPartClassName, classes.emptyPart)}>
        {!omitInnerPercentage && ltHalf && (
          <Label2 className={labelClassName}>{percent.toFixed(0)}%</Label2>
        )}
      </div>
      <div className={classes.fullPart}>
        {!omitInnerPercentage && !ltHalf && (
          <Label2 className={labelClassName}>{percent.toFixed(0)}%</Label2>
        )}
      </div>
    </div>
  )
}

// https://support.lamassu.is/hc/en-us/articles/360025595552-Installing-the-Sintra-Forte
// Sintra and Sintra Forte can have up to 500 notes per cashOut box and up to 1000 per cashIn box
const CashIn = ({ currency, notes, total }) => {
  const classes = gridClasses()
  return (
    <>
      <div className={classes.row}>
        <div>
          <div className={classes.innerRow}>
            <Info2 className={classes.noMarginText}>{notes} notes</Info2>
          </div>
          <div className={classes.innerRow}>
            {/* Feature on hold until this can be calculated
            <Label1 className={classes.noMarginText}>
              {total} {currency.code}
            </Label1>
            */}
          </div>
        </div>
      </div>
    </>
  )
}

const CashOut = ({
  capacity = 500,
  denomination = 0,
  currency,
  notes,
  className,
  editingMode = false,
<<<<<<< HEAD
  threshold
=======
  width
>>>>>>> f6cac508
}) => {
  const percent = (100 * notes) / capacity
  const isLow = percent < threshold
  const classes = gridClasses()
  return (
    <>
      <div className={classes.row}>
        <div className={classes.col}>
          <Cashbox
            className={className}
<<<<<<< HEAD
            percent={percent}
            cashOut
            isLow={isLow}
=======
            width={width}
            percent={percent}
            cashOut
>>>>>>> f6cac508
          />
        </div>
        {!editingMode && (
          <div className={classes.col2}>
            <div className={classes.innerRow}>
              <Info2 className={classes.noMarginText}>{notes}</Info2>
              <Chip
                className={classes.chip}
                label={`${denomination} ${currency.code}`}
              />
            </div>
            <div className={classes.innerRow}>
              <Label1 className={classes.noMarginText}>
                {notes * denomination} {currency.code}
              </Label1>
            </div>
          </div>
        )}
      </div>
    </>
  )
}

export { Cashbox, CashIn, CashOut }<|MERGE_RESOLUTION|>--- conflicted
+++ resolved
@@ -22,18 +22,19 @@
   omitInnerPercentage,
   isLow
 }) => {
-<<<<<<< HEAD
-  const classes = cashboxClasses({ percent, cashOut, applyColorVariant, isLow })
+  const classes = cashboxClasses({
+    percent,
+    cashOut,
+    width,
+    applyColorVariant,
+    isLow
+  })
   const ltHalf = percent <= 51
 
   const showCashBox = {
     [classes.fiatBalanceAlertCashbox]: applyFiatBalanceAlertsStyling,
     [classes.cashbox]: !applyFiatBalanceAlertsStyling
   }
-=======
-  const classes = cashboxClasses({ percent, cashOut, width })
-  const threshold = 51
->>>>>>> f6cac508
 
   return (
     <div className={classnames(className, showCashBox)}>
@@ -82,11 +83,8 @@
   notes,
   className,
   editingMode = false,
-<<<<<<< HEAD
-  threshold
-=======
+  threshold,
   width
->>>>>>> f6cac508
 }) => {
   const percent = (100 * notes) / capacity
   const isLow = percent < threshold
@@ -97,15 +95,10 @@
         <div className={classes.col}>
           <Cashbox
             className={className}
-<<<<<<< HEAD
             percent={percent}
             cashOut
             isLow={isLow}
-=======
             width={width}
-            percent={percent}
-            cashOut
->>>>>>> f6cac508
           />
         </div>
         {!editingMode && (
