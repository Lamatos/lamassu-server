--- conflicted
+++ resolved
@@ -15,39 +15,8 @@
   }
 })
 
-<<<<<<< HEAD
-const CashCassetteInput = memo(({ decimalPlaces, threshold, ...props }) => {
-  const classes = useStyles()
-  const { name, onChange, onBlur, value } = props.field
-  const { touched, errors } = props.form
-  const [notes, setNotes] = useState(value)
-  const error = !!(touched[name] && errors[name])
-  return (
-    <div className={classes.flex}>
-      <CashOut
-        className={classes.cashCassette}
-        notes={notes}
-        editingMode={true}
-        threshold={threshold}
-      />
-      <NumberInput
-        name={name}
-        onChange={e => {
-          setNotes(e.target.value)
-          return onChange(e)
-        }}
-        onBlur={onBlur}
-        value={value}
-        error={error}
-        decimalPlaces={decimalPlaces}
-        {...props}
-      />
-    </div>
-  )
-})
-=======
 const CashCassetteInput = memo(
-  ({ decimalPlaces, width, inputClassName, ...props }) => {
+  ({ decimalPlaces, width, threshold, inputClassName, ...props }) => {
     const classes = useStyles()
     const { name, onChange, onBlur, value } = props.field
     const { touched, errors } = props.form
@@ -60,6 +29,7 @@
           notes={notes}
           editingMode={true}
           width={width}
+          threshold={threshold}
         />
         <NumberInput
           name={name}
@@ -77,6 +47,5 @@
     )
   }
 )
->>>>>>> f6cac508
 
 export default CashCassetteInput