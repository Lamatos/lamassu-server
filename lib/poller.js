const fs = require('fs/promises')
const path = require('path')
const _ = require('lodash/fp')
const Queue = require('queue-promise')
const plugins = require('./plugins')
const notifier = require('./notifier')
const T = require('./time')
const logger = require('./logger')
const cashOutTx = require('./cash-out/cash-out-tx')
const cashInTx = require('./cash-in/cash-in-tx')
const customers = require('./customers')
const sanctionsUpdater = require('./ofac/update')
const sanctions = require('./ofac/index')
const coinAtmRadar = require('./coinatmradar/coinatmradar')
const configManager = require('./new-config-manager')
const complianceTriggers = require('./compliance-triggers')
const { asyncLocalStorage, defaultStore } = require('./async-storage')
const settingsLoader = require('./new-settings-loader')
const NodeCache = require('node-cache')
const util = require('util')
const db = require('./db')
const processBatches = require('./tx-batching-processing')

const INCOMING_TX_INTERVAL = 30 * T.seconds
const LIVE_INCOMING_TX_INTERVAL = 5 * T.seconds
const UNNOTIFIED_INTERVAL = 10 * T.seconds
const SWEEP_HD_INTERVAL = 5 * T.minute
const TRADE_INTERVAL = 60 * T.seconds
const PONG_INTERVAL = 10 * T.seconds
const LOGS_CLEAR_INTERVAL = 1 * T.day
const SANCTIONS_INITIAL_DOWNLOAD_INTERVAL = 5 * T.minutes
const SANCTIONS_UPDATE_INTERVAL = 1 * T.day
const RADAR_UPDATE_INTERVAL = 5 * T.minutes
const PRUNE_MACHINES_HEARTBEAT = 1 * T.day
const TRANSACTION_BATCH_LIFECYCLE = 20 * T.minutes
const TICKER_RATES_INTERVAL = 59 * T.seconds
<<<<<<< HEAD
const FAILED_SCANS_INTERVAL = 1 * T.day
=======
const EXTERNAL_COMPLIANCE_INTERVAL = 1 * T.minutes
>>>>>>> be6d6e43

const CHECK_NOTIFICATION_INTERVAL = 20 * T.seconds
const PENDING_INTERVAL = 10 * T.seconds
const CACHE_ENTRY_TTL = 3600 // seconds

const FAST_QUEUE_WAIT = 1 * T.seconds
const SLOW_QUEUE_WAIT = 10 * T.seconds

const OPERATOR_DATA_DIR = process.env.OPERATOR_DATA_DIR

const FAST_QUEUE = new Queue({
  concurrent: 600,
  interval: FAST_QUEUE_WAIT
})

const SLOW_QUEUE = new Queue({
  concurrent: 10,
  interval: SLOW_QUEUE_WAIT
})

// Fix for asyncLocalStorage store being lost due to callback-based queue
FAST_QUEUE.enqueue = util.promisify(FAST_QUEUE.enqueue)
SLOW_QUEUE.enqueue = util.promisify(SLOW_QUEUE.enqueue)

const QUEUE = {
  FAST: FAST_QUEUE,
  SLOW: SLOW_QUEUE
}

const schemaCallbacks = new Map()

const cachedVariables = new NodeCache({
  stdTTL: CACHE_ENTRY_TTL,
  checkperiod: CACHE_ENTRY_TTL,
  deleteOnExpire: false,
  useClones: false // pass values by reference instead of cloning
})

cachedVariables.on('expired', (key, val) => {
  if (!val.isReloading) {
    // since val is passed by reference we don't need to do cachedVariables.set()
    val.isReloading = true
    return reload(key)
  }
})

db.connect({ direct: true }).then(sco => {
  sco.client.on('notification', data => {
    const parsedData = JSON.parse(data.payload)
    return reload(parsedData.schema)
  })
  return sco.none('LISTEN $1:name', 'reload')
}).catch(console.error)

function reload (schema) {
  const store = defaultStore()
  store.set('schema', schema)
  // set asyncLocalStorage so settingsLoader loads settings for the right schema
  return asyncLocalStorage.run(store, () => {
    return settingsLoader.loadLatest()
      .then(settings => {
        const pi = plugins(settings)
        cachedVariables.set(schema, { settings, pi, isReloading: false })
        logger.debug(`Settings for schema '${schema}' reloaded in poller`)
        return updateAndLoadSanctions()
      })
  })
}

function pi () { return cachedVariables.get('public').pi }
function settings () { return cachedVariables.get('public').settings }

function initialSanctionsDownload () {
  const structs = sanctions.getStructs()
  const isEmptyStructs = _.isNil(structs) || _.flow(_.values, _.all(_.isEmpty))(structs)

  if (!isEmptyStructs) return Promise.resolve()

  return updateAndLoadSanctions()
}

function updateAndLoadSanctions () {
  const triggers = configManager.getTriggers(settings().config)
  const hasSanctions = complianceTriggers.hasSanctions(triggers)

  if (!hasSanctions) return Promise.resolve()

  logger.info('Updating sanctions database...')
  return sanctionsUpdater.update()
    .then(sanctions.load)
    .then(() => logger.info('Sanctions database updated.'))
}

function updateCoinAtmRadar () {
  return pi().getRawRates()
    .then(rates => coinAtmRadar.update(rates, settings()))
}

<<<<<<< HEAD
const readdir = dirpath =>
  fs.readdir(dirpath, { withFileTypes: true })
    .then(_.map(entry => _.set('path', path.join(dirpath, entry.name), entry)))

const readdirRec = rootPath =>
  readdir(rootPath)
    .then(entries => Promise.all(
      entries.map(entry => entry.isDirectory() ? readdirRec(entry.path) : [entry])
    ))
    .then(_.flatten)

const stat = path => fs.stat(path).then(_.set('path', path))
const pathComponents = p => path.normalize(p).split(path.sep)

// @see lib/customers.js:updateIdCardData()
const cleanOldFailedPDF417Scans = () => {
  const matcher = (c, pat) => typeof pat === 'function' ? pat(c) : c === pat
  const PDF417ScanPathPattern = _.concat(
    pathComponents(OPERATOR_DATA_DIR),
    ["id-operator", s => /* customerid*/ true, "idcarddata", fname => path.extname(fname) === 'jpg']
  )
  const isPDF417Scan = entry => {
    entry = pathComponents(entry.path)
    return entry.length === PDF417ScanPathPattern.length
      && _.isMatchWith(matcher, PDF417ScanPathPattern, pathComponents(entry.path))
  }

  let old = new Date()
  old.setDate(old.getDate() - 2) // 2 days ago
  old = old.getTime()

  /* NOTE: Small caveat to mtime: last time the file was written to. */
  const isOld = filestat => filestat.mtimeMs < old

  readdirRec(path.join(OPERATOR_DATA_DIR, 'id-operator'))
    .then(entries => Promise.all(
      entries
        .filter(entry => entry.isFile() && isPDF417Scan(entry))
        .map(entry => stat(entry.path))
    ))
    .then(filestats => Promise.all(
      filestats
        .filter(isOld)
        .map(_.flow(_.get(['path']), fs.unlink))
    ))
    .catch(err => {
      console.log("Error cleaning up failed PDF417 scans:", err)
    })
}

// @see lib/machine-loader.js:updateFailedQRScans()
const cleanOldFailedQRScans = () => {
  const old = new Date()
  old.setDate(old.getDate() - 2) // 2 days ago

  const isOld = filepath => {
    const then = new Date(path.basename(filepath).replace(/-[0-9]+\.jpg$/, ''))
    return then < old
  }

  readdirRec(path.join(OPERATOR_DATA_DIR, 'failedQRScans'))
    .then(entries => Promise.all(
      entries
        .filter(entry => entry.isFile() && isOld(entry.path))
        .map(entry => fs.unlink(entry.path))
    ))
    .catch(err => {
      console.log("Error cleaning up failed QR scans:", err)
    })
}
=======
// function checkExternalCompliance (settings) {
//   return customers.checkExternalCompliance(settings)
// }
>>>>>>> be6d6e43

function initializeEachSchema (schemas = ['public']) {
  // for each schema set "thread variables" and do polling
  return _.forEach(schema => {
    const store = defaultStore()
    store.set('schema', schema)
    return asyncLocalStorage.run(store, () => {
      return settingsLoader.loadLatest().then(settings => {
        // prevent inadvertedly clearing the array without clearing timeouts
        if (schemaCallbacks.has(schema)) throw new Error(`The schema "${schema}" cannot be initialized twice on poller`)
        const pi = plugins(settings)
        cachedVariables.set(schema, { settings, pi, isReloading: false })
        schemaCallbacks.set(schema, [])
        return doPolling(schema)
      })
    }).catch(console.error)
  }, schemas)
}

function recursiveTimeout (func, timeout, ...vars) {
  setTimeout(() => {
    let promise = null

    const loadVariables = vars.length > 0 && typeof vars[0] === 'function'
    if (loadVariables) {
      const funcVars = [...vars]
      funcVars[0] = vars[0]()
      promise = func(...funcVars)
    } else {
      promise = func(...vars)
    }

    promise.finally(() => {
      recursiveTimeout(func, timeout, ...vars)
    })
  }, timeout)
}

function addToQueue (func, interval, schema, queue, ...vars) {
  recursiveTimeout(func, interval, ...vars)
  // return schemaCallbacks.get(schema).push(setInterval(() => {
    // return queue.enqueue().then(() => {
    //   // get plugins or settings from the cache every time func is run
    //   const loadVariables = vars.length > 0 && typeof vars[0] === 'function'
    //   if (loadVariables) {
    //     const funcVars = [...vars]
    //     funcVars[0] = vars[0]()
    //     return func(...funcVars)
    //   }
    //   return func(...vars)
    // }).catch(console.error)
  // }, interval))
}

function doPolling (schema) {
  pi().executeTrades()
  pi().pong()
  pi().clearOldLogs()
  cashOutTx.monitorLiveIncoming(settings())
  cashOutTx.monitorStaleIncoming(settings())
  cashOutTx.monitorUnnotified(settings())
  pi().sweepHd()
  notifier.checkNotification(pi())
  updateCoinAtmRadar()
  // checkExternalCompliance(settings())

  addToQueue(pi().getRawRates, TICKER_RATES_INTERVAL, schema, QUEUE.FAST)
  addToQueue(pi().executeTrades, TRADE_INTERVAL, schema, QUEUE.FAST)
  addToQueue(cashOutTx.monitorLiveIncoming, LIVE_INCOMING_TX_INTERVAL, schema, QUEUE.FAST, settings)
  addToQueue(cashOutTx.monitorStaleIncoming, INCOMING_TX_INTERVAL, schema, QUEUE.FAST, settings)
  addToQueue(cashOutTx.monitorUnnotified, UNNOTIFIED_INTERVAL, schema, QUEUE.FAST, settings)
  addToQueue(cashInTx.monitorPending, PENDING_INTERVAL, schema, QUEUE.FAST, settings)
  addToQueue(processBatches, UNNOTIFIED_INTERVAL, schema, QUEUE.FAST, settings, TRANSACTION_BATCH_LIFECYCLE)
  addToQueue(pi().sweepHd, SWEEP_HD_INTERVAL, schema, QUEUE.FAST, settings)
  addToQueue(pi().pong, PONG_INTERVAL, schema, QUEUE.FAST)
  addToQueue(pi().clearOldLogs, LOGS_CLEAR_INTERVAL, schema, QUEUE.SLOW)
  addToQueue(notifier.checkNotification, CHECK_NOTIFICATION_INTERVAL, schema, QUEUE.FAST, pi)
  addToQueue(initialSanctionsDownload, SANCTIONS_INITIAL_DOWNLOAD_INTERVAL, schema, QUEUE.SLOW)
  addToQueue(updateAndLoadSanctions, SANCTIONS_UPDATE_INTERVAL, schema, QUEUE.SLOW)
  addToQueue(updateCoinAtmRadar, RADAR_UPDATE_INTERVAL, schema, QUEUE.SLOW)
  addToQueue(pi().pruneMachinesHeartbeat, PRUNE_MACHINES_HEARTBEAT, schema, QUEUE.SLOW, settings)
<<<<<<< HEAD
  addToQueue(cleanOldFailedQRScans, FAILED_SCANS_INTERVAL, schema, QUEUE.SLOW, settings)
  addToQueue(cleanOldFailedPDF417Scans, FAILED_SCANS_INTERVAL, schema, QUEUE.SLOW, settings)
=======
  // addToQueue(checkExternalCompliance, EXTERNAL_COMPLIANCE_INTERVAL, schema, QUEUE.SLOW, settings)
>>>>>>> be6d6e43
}

function setup (schemasToAdd = [], schemasToRemove = []) {
  // clear callback array for each schema in schemasToRemove and clear cached variables
  _.forEach(schema => {
    const callbacks = schemaCallbacks.get(schema)
    _.forEach(clearInterval, callbacks)
    schemaCallbacks.delete(schema)
    cachedVariables.del(schema)
  }, schemasToRemove)

  return initializeEachSchema(schemasToAdd)
}

const getActiveSchemas = () => Array.from(schemaCallbacks.keys())

module.exports = { setup, reload, getActiveSchemas }<|MERGE_RESOLUTION|>--- conflicted
+++ resolved
@@ -34,11 +34,8 @@
 const PRUNE_MACHINES_HEARTBEAT = 1 * T.day
 const TRANSACTION_BATCH_LIFECYCLE = 20 * T.minutes
 const TICKER_RATES_INTERVAL = 59 * T.seconds
-<<<<<<< HEAD
 const FAILED_SCANS_INTERVAL = 1 * T.day
-=======
 const EXTERNAL_COMPLIANCE_INTERVAL = 1 * T.minutes
->>>>>>> be6d6e43
 
 const CHECK_NOTIFICATION_INTERVAL = 20 * T.seconds
 const PENDING_INTERVAL = 10 * T.seconds
@@ -137,7 +134,6 @@
     .then(rates => coinAtmRadar.update(rates, settings()))
 }
 
-<<<<<<< HEAD
 const readdir = dirpath =>
   fs.readdir(dirpath, { withFileTypes: true })
     .then(_.map(entry => _.set('path', path.join(dirpath, entry.name), entry)))
@@ -208,11 +204,10 @@
       console.log("Error cleaning up failed QR scans:", err)
     })
 }
-=======
+
 // function checkExternalCompliance (settings) {
 //   return customers.checkExternalCompliance(settings)
 // }
->>>>>>> be6d6e43
 
 function initializeEachSchema (schemas = ['public']) {
   // for each schema set "thread variables" and do polling
@@ -294,12 +289,9 @@
   addToQueue(updateAndLoadSanctions, SANCTIONS_UPDATE_INTERVAL, schema, QUEUE.SLOW)
   addToQueue(updateCoinAtmRadar, RADAR_UPDATE_INTERVAL, schema, QUEUE.SLOW)
   addToQueue(pi().pruneMachinesHeartbeat, PRUNE_MACHINES_HEARTBEAT, schema, QUEUE.SLOW, settings)
-<<<<<<< HEAD
   addToQueue(cleanOldFailedQRScans, FAILED_SCANS_INTERVAL, schema, QUEUE.SLOW, settings)
   addToQueue(cleanOldFailedPDF417Scans, FAILED_SCANS_INTERVAL, schema, QUEUE.SLOW, settings)
-=======
   // addToQueue(checkExternalCompliance, EXTERNAL_COMPLIANCE_INTERVAL, schema, QUEUE.SLOW, settings)
->>>>>>> be6d6e43
 }
 
 function setup (schemasToAdd = [], schemasToRemove = []) {
