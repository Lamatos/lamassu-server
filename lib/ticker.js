const _ = require('lodash/fp')
const mem = require('mem')
const configManager = require('./new-config-manager')
const { utils: coinUtils } = require('@lamassu/coins')
const logger = require('./logger')
const lastRate = {}

const ccxt = require('./plugins/ticker/ccxt')
const mockTicker = require('./plugins/ticker/mock-ticker')
const bitpay = require('./plugins/ticker/bitpay')

const FETCH_INTERVAL = 58000

const PEGGED_FIAT_CURRENCIES = { NAD: 'ZAR' }

function _getRates (settings, fiatCode, cryptoCode) {
  return Promise.resolve()
    .then(() => {
      const config = settings.config
      const tickerName = configManager.getWalletSettings(cryptoCode, config).ticker
      const market = [cryptoCode, fiatCode].join('-')

      return buildTicker(fiatCode, cryptoCode, tickerName)
        .then(r => ({
          rates: r.rates,
          timestamp: Date.now()
        }))
        .then(r => {
          lastRate[market] = r
          return r
        })
        .catch(err => {
          logger.error(err)
          return lastRate[market]
        })
    })
}

function buildTicker (fiatCode, cryptoCode, tickerName) {
<<<<<<< HEAD
  const externalCryptoCode = coinUtils.getExternalCryptoCode(cryptoCode)
  if (tickerName === 'bitpay') return bitpay.ticker(fiatCode, externalCryptoCode)
  if (tickerName === 'mock-ticker') return mockTicker.ticker(fiatCode, externalCryptoCode)
  return ccxt.ticker(fiatCode, externalCryptoCode, tickerName)
=======
  const fiatPeggedEquivalent = _.includes(fiatCode, _.keys(PEGGED_FIAT_CURRENCIES))
    ? PEGGED_FIAT_CURRENCIES[fiatCode]
    : fiatCode
  if (tickerName === 'bitpay') return bitpay.ticker(fiatPeggedEquivalent, cryptoCode)
  if (tickerName === 'mock-ticker') return mockTicker.ticker(fiatPeggedEquivalent, cryptoCode)
  return ccxt.ticker(fiatPeggedEquivalent, cryptoCode, tickerName)
>>>>>>> 83fba0ff
}

const getRates = mem(_getRates, {
  maxAge: FETCH_INTERVAL,
  cacheKey: (settings, fiatCode, cryptoCode) => JSON.stringify([fiatCode, cryptoCode])
})

module.exports = { getRates }<|MERGE_RESOLUTION|>--- conflicted
+++ resolved
@@ -37,19 +37,13 @@
 }
 
 function buildTicker (fiatCode, cryptoCode, tickerName) {
-<<<<<<< HEAD
   const externalCryptoCode = coinUtils.getExternalCryptoCode(cryptoCode)
-  if (tickerName === 'bitpay') return bitpay.ticker(fiatCode, externalCryptoCode)
-  if (tickerName === 'mock-ticker') return mockTicker.ticker(fiatCode, externalCryptoCode)
-  return ccxt.ticker(fiatCode, externalCryptoCode, tickerName)
-=======
   const fiatPeggedEquivalent = _.includes(fiatCode, _.keys(PEGGED_FIAT_CURRENCIES))
     ? PEGGED_FIAT_CURRENCIES[fiatCode]
     : fiatCode
-  if (tickerName === 'bitpay') return bitpay.ticker(fiatPeggedEquivalent, cryptoCode)
-  if (tickerName === 'mock-ticker') return mockTicker.ticker(fiatPeggedEquivalent, cryptoCode)
-  return ccxt.ticker(fiatPeggedEquivalent, cryptoCode, tickerName)
->>>>>>> 83fba0ff
+  if (tickerName === 'bitpay') return bitpay.ticker(fiatPeggedEquivalent, externalCryptoCode)
+  if (tickerName === 'mock-ticker') return mockTicker.ticker(fiatPeggedEquivalent, externalCryptoCode)
+  return ccxt.ticker(fiatPeggedEquivalent, externalCryptoCode, tickerName)
 }
 
 const getRates = mem(_getRates, {
