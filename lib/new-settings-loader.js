--- conflicted
+++ resolved
@@ -23,14 +23,10 @@
   'binanceus.privateKey',
   'ftx.privateKey',
   'cex.privateKey',
-<<<<<<< HEAD
+  'binance.privateKey',
   'twilio.authToken',
   'galoy.walletId',
   'galoy.apiSecret'
-=======
-  'binance.privateKey',
-  'twilio.authToken'
->>>>>>> 83fba0ff
 ]
 
 /*
