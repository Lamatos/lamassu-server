const { COINS } = require('@lamassu/coins')
const _ = require('lodash/fp')

const kraken = require('../exchange/kraken')
const bitstamp = require('../exchange/bitstamp')
const itbit = require('../exchange/itbit')
const binanceus = require('../exchange/binanceus')
const cex = require('../exchange/cex')
const ftx = require('../exchange/ftx')
const bitpay = require('../ticker/bitpay')
const binance = require('../exchange/binance')
const logger = require('../../logger')
<<<<<<< HEAD

const { BTC, BCH, DASH, ETH, LTC, ZEC } = COINS
=======
const { BTC, BCH, DASH, ETH, LTC, ZEC, USDT } = COINS
>>>>>>> 1db906f1

const ALL = {
  cex: cex,
  ftx: ftx,
  binanceus: binanceus,
  kraken: kraken,
  bitstamp: bitstamp,
  itbit: itbit,
  bitpay: bitpay,
  coinbase: {
    CRYPTO: [BTC, ETH, LTC, DASH, ZEC, BCH, USDT],
    FIAT: 'ALL_CURRENCIES'
  },
  binance: binance
}

function buildMarket (fiatCode, cryptoCode, serviceName) {
  if (!_.includes(cryptoCode, ALL[serviceName].CRYPTO)) {
    throw new Error('Unsupported crypto: ' + cryptoCode)
  }
  const fiatSupported = ALL[serviceName].FIAT
  if (fiatSupported !== 'ALL_CURRENCIES' && !_.includes(fiatCode, fiatSupported)) {
    logger.info('Building a market for an unsupported fiat. Defaulting to EUR market')
    return cryptoCode + '/' + 'EUR'
  }
  return cryptoCode + '/' + fiatCode
}

function verifyFiatSupport (fiatCode, serviceName) {
  const fiat = ALL[serviceName].FIAT
  return fiat === 'ALL_CURRENCIES' ? true : _.includes(fiatCode, fiat)
}

function isConfigValid (config, fields) {
  const values = _.map(it => _.get(it)(config))(fields)
  return _.every(it => it || it === 0)(values)
}

module.exports = { buildMarket, ALL, verifyFiatSupport, isConfigValid }
<|MERGE_RESOLUTION|>--- conflicted
+++ resolved
@@ -1,57 +1,53 @@
-const { COINS } = require('@lamassu/coins')
-const _ = require('lodash/fp')
-
-const kraken = require('../exchange/kraken')
-const bitstamp = require('../exchange/bitstamp')
-const itbit = require('../exchange/itbit')
-const binanceus = require('../exchange/binanceus')
-const cex = require('../exchange/cex')
-const ftx = require('../exchange/ftx')
-const bitpay = require('../ticker/bitpay')
-const binance = require('../exchange/binance')
-const logger = require('../../logger')
-<<<<<<< HEAD
-
-const { BTC, BCH, DASH, ETH, LTC, ZEC } = COINS
-=======
-const { BTC, BCH, DASH, ETH, LTC, ZEC, USDT } = COINS
->>>>>>> 1db906f1
-
-const ALL = {
-  cex: cex,
-  ftx: ftx,
-  binanceus: binanceus,
-  kraken: kraken,
-  bitstamp: bitstamp,
-  itbit: itbit,
-  bitpay: bitpay,
-  coinbase: {
-    CRYPTO: [BTC, ETH, LTC, DASH, ZEC, BCH, USDT],
-    FIAT: 'ALL_CURRENCIES'
-  },
-  binance: binance
-}
-
-function buildMarket (fiatCode, cryptoCode, serviceName) {
-  if (!_.includes(cryptoCode, ALL[serviceName].CRYPTO)) {
-    throw new Error('Unsupported crypto: ' + cryptoCode)
-  }
-  const fiatSupported = ALL[serviceName].FIAT
-  if (fiatSupported !== 'ALL_CURRENCIES' && !_.includes(fiatCode, fiatSupported)) {
-    logger.info('Building a market for an unsupported fiat. Defaulting to EUR market')
-    return cryptoCode + '/' + 'EUR'
-  }
-  return cryptoCode + '/' + fiatCode
-}
-
-function verifyFiatSupport (fiatCode, serviceName) {
-  const fiat = ALL[serviceName].FIAT
-  return fiat === 'ALL_CURRENCIES' ? true : _.includes(fiatCode, fiat)
-}
-
-function isConfigValid (config, fields) {
-  const values = _.map(it => _.get(it)(config))(fields)
-  return _.every(it => it || it === 0)(values)
-}
-
-module.exports = { buildMarket, ALL, verifyFiatSupport, isConfigValid }
+const { COINS } = require('@lamassu/coins')
+const _ = require('lodash/fp')
+
+const kraken = require('../exchange/kraken')
+const bitstamp = require('../exchange/bitstamp')
+const itbit = require('../exchange/itbit')
+const binanceus = require('../exchange/binanceus')
+const cex = require('../exchange/cex')
+const ftx = require('../exchange/ftx')
+const bitpay = require('../ticker/bitpay')
+const binance = require('../exchange/binance')
+const logger = require('../../logger')
+
+const { BTC, BCH, DASH, ETH, LTC, ZEC, USDT } = COINS
+
+const ALL = {
+  cex: cex,
+  ftx: ftx,
+  binanceus: binanceus,
+  kraken: kraken,
+  bitstamp: bitstamp,
+  itbit: itbit,
+  bitpay: bitpay,
+  coinbase: {
+    CRYPTO: [BTC, ETH, LTC, DASH, ZEC, BCH, USDT],
+    FIAT: 'ALL_CURRENCIES'
+  },
+  binance: binance
+}
+
+function buildMarket (fiatCode, cryptoCode, serviceName) {
+  if (!_.includes(cryptoCode, ALL[serviceName].CRYPTO)) {
+    throw new Error('Unsupported crypto: ' + cryptoCode)
+  }
+  const fiatSupported = ALL[serviceName].FIAT
+  if (fiatSupported !== 'ALL_CURRENCIES' && !_.includes(fiatCode, fiatSupported)) {
+    logger.info('Building a market for an unsupported fiat. Defaulting to EUR market')
+    return cryptoCode + '/' + 'EUR'
+  }
+  return cryptoCode + '/' + fiatCode
+}
+
+function verifyFiatSupport (fiatCode, serviceName) {
+  const fiat = ALL[serviceName].FIAT
+  return fiat === 'ALL_CURRENCIES' ? true : _.includes(fiatCode, fiat)
+}
+
+function isConfigValid (config, fields) {
+  const values = _.map(it => _.get(it)(config))(fields)
+  return _.every(it => it || it === 0)(values)
+}
+
+module.exports = { buildMarket, ALL, verifyFiatSupport, isConfigValid }