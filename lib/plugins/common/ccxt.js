const { COINS } = require('@lamassu/coins')
const _ = require('lodash/fp')
const { utils: coinUtils } = require('@lamassu/coins')

const kraken = require('../exchange/kraken')
const bitstamp = require('../exchange/bitstamp')
const itbit = require('../exchange/itbit')
const binanceus = require('../exchange/binanceus')
const cex = require('../exchange/cex')
const bitpay = require('../ticker/bitpay')
const binance = require('../exchange/binance')

const { BTC, BCH, DASH, ETH, LTC, ZEC, USDT, LN } = COINS

const ALL = {
  cex: cex,
  binanceus: binanceus,
  kraken: kraken,
  bitstamp: bitstamp,
  itbit: itbit,
  bitpay: bitpay,
  coinbase: {
<<<<<<< HEAD
    CRYPTO: [BTC, ETH, LTC, DASH, ZEC, BCH, USDT, LN],
    FIAT: 'ALL_CURRENCIES'
=======
    CRYPTO: [BTC, ETH, LTC, DASH, ZEC, BCH, USDT],
    FIAT: 'ALL_CURRENCIES',
    DEFAULT_FIAT_MARKET: 'EUR'
>>>>>>> 01091b11
  },
  binance: binance
}

function buildMarket (fiatCode, cryptoCode, serviceName) {
  const externalCryptoCode = coinUtils.getExternalCryptoCode(cryptoCode)
  if (!_.includes(externalCryptoCode, ALL[serviceName].CRYPTO)) {
    throw new Error('Unsupported crypto: ' + externalCryptoCode)
  }

  if (_.isNil(fiatCode)) throw new Error('Market pair building failed: Missing fiat code')
  return externalCryptoCode + '/' + fiatCode
}

function verifyFiatSupport (fiatCode, serviceName) {
  const fiat = ALL[serviceName].FIAT
  return fiat === 'ALL_CURRENCIES' ? true : _.includes(fiatCode, fiat)
}

function isConfigValid (config, fields) {
  const values = _.map(it => _.get(it)(config))(fields)
  return _.every(it => it || it === 0)(values)
}

function defaultFiatMarket (serviceName) {
  return ALL[serviceName].DEFAULT_FIAT_MARKET
}

module.exports = { buildMarket, ALL, verifyFiatSupport, isConfigValid, defaultFiatMarket }
<|MERGE_RESOLUTION|>--- conflicted
+++ resolved
@@ -1,59 +1,54 @@
-const { COINS } = require('@lamassu/coins')
-const _ = require('lodash/fp')
-const { utils: coinUtils } = require('@lamassu/coins')
-
-const kraken = require('../exchange/kraken')
-const bitstamp = require('../exchange/bitstamp')
-const itbit = require('../exchange/itbit')
-const binanceus = require('../exchange/binanceus')
-const cex = require('../exchange/cex')
-const bitpay = require('../ticker/bitpay')
-const binance = require('../exchange/binance')
-
-const { BTC, BCH, DASH, ETH, LTC, ZEC, USDT, LN } = COINS
-
-const ALL = {
-  cex: cex,
-  binanceus: binanceus,
-  kraken: kraken,
-  bitstamp: bitstamp,
-  itbit: itbit,
-  bitpay: bitpay,
-  coinbase: {
-<<<<<<< HEAD
-    CRYPTO: [BTC, ETH, LTC, DASH, ZEC, BCH, USDT, LN],
-    FIAT: 'ALL_CURRENCIES'
-=======
-    CRYPTO: [BTC, ETH, LTC, DASH, ZEC, BCH, USDT],
-    FIAT: 'ALL_CURRENCIES',
-    DEFAULT_FIAT_MARKET: 'EUR'
->>>>>>> 01091b11
-  },
-  binance: binance
-}
-
-function buildMarket (fiatCode, cryptoCode, serviceName) {
-  const externalCryptoCode = coinUtils.getExternalCryptoCode(cryptoCode)
-  if (!_.includes(externalCryptoCode, ALL[serviceName].CRYPTO)) {
-    throw new Error('Unsupported crypto: ' + externalCryptoCode)
-  }
-
-  if (_.isNil(fiatCode)) throw new Error('Market pair building failed: Missing fiat code')
-  return externalCryptoCode + '/' + fiatCode
-}
-
-function verifyFiatSupport (fiatCode, serviceName) {
-  const fiat = ALL[serviceName].FIAT
-  return fiat === 'ALL_CURRENCIES' ? true : _.includes(fiatCode, fiat)
-}
-
-function isConfigValid (config, fields) {
-  const values = _.map(it => _.get(it)(config))(fields)
-  return _.every(it => it || it === 0)(values)
-}
-
-function defaultFiatMarket (serviceName) {
-  return ALL[serviceName].DEFAULT_FIAT_MARKET
-}
-
-module.exports = { buildMarket, ALL, verifyFiatSupport, isConfigValid, defaultFiatMarket }
+const { COINS } = require('@lamassu/coins')
+const _ = require('lodash/fp')
+const { utils: coinUtils } = require('@lamassu/coins')
+
+const kraken = require('../exchange/kraken')
+const bitstamp = require('../exchange/bitstamp')
+const itbit = require('../exchange/itbit')
+const binanceus = require('../exchange/binanceus')
+const cex = require('../exchange/cex')
+const bitpay = require('../ticker/bitpay')
+const binance = require('../exchange/binance')
+
+const { BTC, BCH, DASH, ETH, LTC, ZEC, USDT, LN } = COINS
+
+const ALL = {
+  cex: cex,
+  binanceus: binanceus,
+  kraken: kraken,
+  bitstamp: bitstamp,
+  itbit: itbit,
+  bitpay: bitpay,
+  coinbase: {
+    CRYPTO: [BTC, ETH, LTC, DASH, ZEC, BCH, USDT, LN],
+    FIAT: 'ALL_CURRENCIES',
+    DEFAULT_FIAT_MARKET: 'EUR'
+  },
+  binance: binance
+}
+
+function buildMarket (fiatCode, cryptoCode, serviceName) {
+  const externalCryptoCode = coinUtils.getExternalCryptoCode(cryptoCode)
+  if (!_.includes(externalCryptoCode, ALL[serviceName].CRYPTO)) {
+    throw new Error('Unsupported crypto: ' + externalCryptoCode)
+  }
+
+  if (_.isNil(fiatCode)) throw new Error('Market pair building failed: Missing fiat code')
+  return externalCryptoCode + '/' + fiatCode
+}
+
+function verifyFiatSupport (fiatCode, serviceName) {
+  const fiat = ALL[serviceName].FIAT
+  return fiat === 'ALL_CURRENCIES' ? true : _.includes(fiatCode, fiat)
+}
+
+function isConfigValid (config, fields) {
+  const values = _.map(it => _.get(it)(config))(fields)
+  return _.every(it => it || it === 0)(values)
+}
+
+function defaultFiatMarket (serviceName) {
+  return ALL[serviceName].DEFAULT_FIAT_MARKET
+}
+
+module.exports = { buildMarket, ALL, verifyFiatSupport, isConfigValid, defaultFiatMarket }