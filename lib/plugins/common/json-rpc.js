--- conflicted
+++ resolved
@@ -6,14 +6,10 @@
 const request = require('request-promise')
 const { utils: coinUtils } = require('@lamassu/coins')
 
-<<<<<<< HEAD
-const BLOCKCHAIN_DIR = process.env.BLOCKCHAIN_DIR
-=======
-const options = require('../../options')
 const logger = require('../../logger')
 
-const blockchainDir = options.blockchainDir
->>>>>>> 8ef066a7
+const BLOCKCHAIN_DIR = process.env.BLOCKCHAIN_DIR
+
 
 module.exports = {
   fetch, fetchDigest, parseConf, rpcConfig
