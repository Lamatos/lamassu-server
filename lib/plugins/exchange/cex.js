--- conflicted
+++ resolved
@@ -4,13 +4,8 @@
 const { ORDER_TYPES } = require('./consts')
 
 const ORDER_TYPE = ORDER_TYPES.MARKET
-<<<<<<< HEAD
-const { BTC, BCH, DASH, ETH, LTC, LN } = COINS
-const CRYPTO = [BTC, ETH, LTC, DASH, BCH, LN]
-=======
-const { BTC, BCH, DASH, ETH, LTC, USDT } = COINS
-const CRYPTO = [BTC, ETH, LTC, DASH, BCH, USDT]
->>>>>>> 83fba0ff
+const { BTC, BCH, DASH, ETH, LTC, USDT, LN } = COINS
+const CRYPTO = [BTC, ETH, LTC, DASH, BCH, USDT, LN]
 const FIAT = ['USD', 'EUR']
 const DEFAULT_FIAT_MARKET = 'EUR'
 const REQUIRED_CONFIG_FIELDS = ['apiKey', 'privateKey', 'currencyMarket']
