--- conflicted
+++ resolved
@@ -4,13 +4,8 @@
 const { ORDER_TYPES } = require('./consts')
 
 const ORDER_TYPE = ORDER_TYPES.MARKET
-<<<<<<< HEAD
-const { BTC, BCH, ETH, LTC, LN } = COINS
-const CRYPTO = [BTC, ETH, LTC, BCH, LN]
-=======
-const { BTC, BCH, ETH, LTC, USDT } = COINS
-const CRYPTO = [BTC, ETH, LTC, BCH, USDT]
->>>>>>> 83fba0ff
+const { BTC, BCH, ETH, LTC, USDT, LN } = COINS
+const CRYPTO = [BTC, ETH, LTC, BCH, USDT, LN]
 const FIAT = ['USD']
 const DEFAULT_FIAT_MARKET = 'USD'
 const REQUIRED_CONFIG_FIELDS = ['apiKey', 'privateKey', 'currencyMarket']
