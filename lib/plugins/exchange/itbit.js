--- conflicted
+++ resolved
@@ -1,30 +1,25 @@
-const _ = require('lodash/fp')
-
-const { ORDER_TYPES } = require('./consts')
-const { COINS } = require('@lamassu/coins')
-
-const ORDER_TYPE = ORDER_TYPES.LIMIT
-<<<<<<< HEAD
-const { BTC, ETH, LN } = COINS
-const CRYPTO = [BTC, ETH, LN]
-=======
-const { BTC, ETH, USDT } = COINS
-const CRYPTO = [BTC, ETH, USDT]
->>>>>>> 83fba0ff
-const FIAT = ['USD']
-const DEFAULT_FIAT_MARKET = 'USD'
-const AMOUNT_PRECISION = 4
-const REQUIRED_CONFIG_FIELDS = ['clientKey', 'clientSecret', 'userId', 'walletId', 'currencyMarket']
-
-const loadConfig = (account) => {
-  const mapper = {
-    'clientKey': 'apiKey',
-    'clientSecret': 'secret',
-    'userId': 'uid'
-  }
-  const mapped = _.mapKeys(key => mapper[key] ? mapper[key] : key)(_.omit(['walletId'], account))
-  return { ...mapped, timeout: 3000 }
-}
-const loadOptions = ({ walletId }) => ({ walletId })
-
-module.exports = { loadOptions, loadConfig, DEFAULT_FIAT_MARKET, REQUIRED_CONFIG_FIELDS, CRYPTO, FIAT, ORDER_TYPE, AMOUNT_PRECISION }
+const _ = require('lodash/fp')
+
+const { ORDER_TYPES } = require('./consts')
+const { COINS } = require('@lamassu/coins')
+
+const ORDER_TYPE = ORDER_TYPES.LIMIT
+const { BTC, ETH, USDT, LN } = COINS
+const CRYPTO = [BTC, ETH, USDT, LN]
+const FIAT = ['USD']
+const DEFAULT_FIAT_MARKET = 'USD'
+const AMOUNT_PRECISION = 4
+const REQUIRED_CONFIG_FIELDS = ['clientKey', 'clientSecret', 'userId', 'walletId', 'currencyMarket']
+
+const loadConfig = (account) => {
+  const mapper = {
+    'clientKey': 'apiKey',
+    'clientSecret': 'secret',
+    'userId': 'uid'
+  }
+  const mapped = _.mapKeys(key => mapper[key] ? mapper[key] : key)(_.omit(['walletId'], account))
+  return { ...mapped, timeout: 3000 }
+}
+const loadOptions = ({ walletId }) => ({ walletId })
+
+module.exports = { loadOptions, loadConfig, DEFAULT_FIAT_MARKET, REQUIRED_CONFIG_FIELDS, CRYPTO, FIAT, ORDER_TYPE, AMOUNT_PRECISION }