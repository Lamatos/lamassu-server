'use strict'

const _ = require('lodash/fp')
const Web3 = require('web3')
const web3 = new Web3()
const hdkey = require('ethereumjs-wallet/hdkey')
const { FeeMarketEIP1559Transaction } = require('@ethereumjs/tx')
const { default: Common, Chain, Hardfork } = require('@ethereumjs/common')
const Tx = require('ethereumjs-tx')
const { default: PQueue } = require('p-queue')
const util = require('ethereumjs-util')
const coins = require('@lamassu/coins')
<<<<<<< HEAD
=======
const { default: PQueue } = require('p-queue')
>>>>>>> 3a693e64

const _pify = require('pify')
const BN = require('../../../bn')
const ABI = require('../../tokens')
const logger = require('../../../logger')

exports.SUPPORTED_MODULES = ['wallet']

const paymentPrefixPath = "m/44'/60'/0'/0'"
const defaultPrefixPath = "m/44'/60'/1'/0'"
let lastUsedNonces = {}

module.exports = {
  balance,
  sendCoins,
  newAddress,
  getStatus,
  sweep,
  defaultAddress,
  supportsHd: true,
  newFunding,
  privateKey,
  isStrictAddress,
  connect,
  checkBlockchainStatus,
  getTxHashesByAddress
}

const SWEEP_QUEUE = new PQueue({
  concurrency: 3,
  interval: 250,
})

const infuraCalls = {}

const pify = _function => {
  if (_.isString(_function.call)) logInfuraCall(_function.call)
  return _pify(_function)
}

const logInfuraCall = call => {
  if (!_.includes('infura', web3.currentProvider.host)) return
  _.isNil(infuraCalls[call]) ? infuraCalls[call] = 1 : infuraCalls[call]++
  logger.info(`Calling web3 method ${call} via Infura. Current count for this session: ${JSON.stringify(infuraCalls)}`)
}

const SWEEP_QUEUE = new PQueue({
  concurrency: 3,
  interval: 250,
})

function connect (url) {
  web3.setProvider(new web3.providers.HttpProvider(url))
}

const hex = bigNum => '0x' + bigNum.integerValue(BN.ROUND_DOWN).toString(16)

function privateKey (account) {
  return defaultWallet(account).getPrivateKey()
}

function isStrictAddress (cryptoCode, toAddress, settings, operatorId) {
  return checkCryptoCode(cryptoCode)
    .then(() => util.isValidChecksumAddress(toAddress))
}

function getTxHashesByAddress (cryptoCode, address) {
  throw new Error(`Transactions hash retrieval is not implemented for this coin!`)
}

function sendCoins (account, tx, settings, operatorId, feeMultiplier) {
  const { toAddress, cryptoAtoms, cryptoCode } = tx
  const isErc20Token = coins.utils.isErc20Token(cryptoCode)

  return (isErc20Token ? generateErc20Tx : generateTx)(toAddress, defaultWallet(account), cryptoAtoms, false, cryptoCode)
    .then(pify(web3.eth.sendSignedTransaction))
    .then(txid => {
      return pify(web3.eth.getTransaction)(txid)
        .then(tx => {
          if (!tx) return { txid }

          const fee = new BN(tx.gas).times(new BN(tx.gasPrice)).decimalPlaces(0)

          return { txid, fee }
        })
    })
}

function checkCryptoCode (cryptoCode) {
  if (cryptoCode === 'ETH' || coins.utils.isErc20Token(cryptoCode)) {
    return Promise.resolve(cryptoCode)
  }
  return Promise.reject(new Error('cryptoCode must be ETH'))
}

function balance (account, cryptoCode, settings, operatorId) {
  return checkCryptoCode(cryptoCode)
    .then(code => confirmedBalance(defaultAddress(account), code))
}

const pendingBalance = (address, cryptoCode) => {
  const promises = [_balance(true, address, cryptoCode), _balance(false, address, cryptoCode)]
  return Promise.all(promises).then(([pending, confirmed]) => BN(pending).minus(confirmed))
}
const confirmedBalance = (address, cryptoCode) => _balance(false, address, cryptoCode)

function _balance (includePending, address, cryptoCode) {
  if (coins.utils.isErc20Token(cryptoCode)) {
    const contract = new web3.eth.Contract(ABI.ERC20, coins.utils.getErc20Token(cryptoCode).contractAddress)
    return contract.methods.balanceOf(address.toLowerCase()).call((_, balance) => {
      return contract.methods.decimals().call((_, decimals) => BN(balance).div(10 ** decimals))
    })
  }
  const block = includePending ? 'pending' : undefined
  return pify(web3.eth.getBalance)(address.toLowerCase(), block)
    /* NOTE: Convert bn.js bignum to bignumber.js bignum */
    .then(balance => balance ? BN(balance) : BN(0))
}

function generateErc20Tx (_toAddress, wallet, amount, includesFee, cryptoCode) {
  const fromAddress = '0x' + wallet.getAddress().toString('hex')

  const toAddress = coins.utils.getErc20Token(cryptoCode).contractAddress

  const contract = new web3.eth.Contract(ABI.ERC20, toAddress)
  const contractData = contract.methods.transfer(_toAddress.toLowerCase(), hex(amount))

  const txTemplate = {
    from: fromAddress,
    to: toAddress,
    value: hex(BN(0)),
    data: contractData.encodeABI()
  }

  const common = new Common({ chain: Chain.Mainnet, hardfork: Hardfork.London })

  const promises = [
    pify(contractData.estimateGas)(txTemplate),
    pify(web3.eth.getTransactionCount)(fromAddress),
    pify(web3.eth.getBlock)('pending')
  ]

  return Promise.all(promises)
    .then(([gas, txCount, { baseFeePerGas }]) => [
      BN(gas),
      _.max([0, txCount, lastUsedNonces[fromAddress] + 1]),
      BN(baseFeePerGas)
    ])
    .then(([gas, txCount, baseFeePerGas]) => {
      lastUsedNonces[fromAddress] = txCount

      const maxPriorityFeePerGas = new BN(web3.utils.toWei('2.5', 'gwei')) // web3 default value
      const maxFeePerGas = new BN(2).times(baseFeePerGas).plus(maxPriorityFeePerGas)

      if (includesFee && (toSend.isNegative() || toSend.isZero())) {
        throw new Error(`Trying to send a nil or negative amount (Transaction ID: ${txId} | Value provided: ${toSend.toNumber()}). This is probably caused due to the estimated fee being higher than the address' balance.`)
      }

      const rawTx = {
        chainId: 1,
        nonce: txCount,
        maxPriorityFeePerGas: web3.utils.toHex(maxPriorityFeePerGas),
        maxFeePerGas: web3.utils.toHex(maxFeePerGas),
        gasLimit: hex(gas),
        to: toAddress,
        from: fromAddress,
        value: hex(BN(0)),
        data: contractData.encodeABI()
      }

      const tx = FeeMarketEIP1559Transaction.fromTxData(rawTx, { common })
      const privateKey = wallet.getPrivateKey()

      const signedTx = tx.sign(privateKey)

      return '0x' + signedTx.serialize().toString('hex')
    })
}

function generateTx (_toAddress, wallet, amount, includesFee, cryptoCode, txId) {
  const fromAddress = '0x' + wallet.getAddress().toString('hex')

  const toAddress = _toAddress.toLowerCase()

  const txTemplate = {
    from: fromAddress,
    to: toAddress,
    value: amount.toString()
  }

  const common = new Common({ chain: Chain.Mainnet, hardfork: Hardfork.London })

  const promises = [
    pify(web3.eth.estimateGas)(txTemplate),
    pify(web3.eth.getGasPrice)(),
    pify(web3.eth.getTransactionCount)(fromAddress),
    pify(web3.eth.getBlock)('pending')
  ]

  return Promise.all(promises)
    .then(([gas, gasPrice, txCount, { baseFeePerGas }]) => [
      BN(gas),
      BN(gasPrice),
      _.max([0, txCount, lastUsedNonces[fromAddress] + 1]),
      BN(baseFeePerGas)
    ])
    .then(([gas, gasPrice, txCount, baseFeePerGas]) => {
      lastUsedNonces[fromAddress] = txCount

      const maxPriorityFeePerGas = new BN(web3.utils.toWei('2.5', 'gwei')) // web3 default value
      const neededPriority = new BN(web3.utils.toWei('2.0', 'gwei'))
      const maxFeePerGas = baseFeePerGas.plus(neededPriority)
      const newGasPrice = BN.minimum(maxFeePerGas, baseFeePerGas.plus(maxPriorityFeePerGas))

      const toSend = includesFee
        ? new BN(amount).minus(newGasPrice.times(gas))
        : amount

      const rawTx = {
        chainId: 1,
        nonce: txCount,
        maxPriorityFeePerGas: web3.utils.toHex(maxPriorityFeePerGas),
        maxFeePerGas: web3.utils.toHex(maxFeePerGas),
        gasLimit: hex(gas),
        to: toAddress,
        from: fromAddress,
        value: hex(toSend)
      }

      const tx = FeeMarketEIP1559Transaction.fromTxData(rawTx, { common })
      const privateKey = wallet.getPrivateKey()

      const signedTx = tx.sign(privateKey)

      return '0x' + signedTx.serialize().toString('hex')
    })
}

function defaultWallet (account) {
  return defaultHdNode(account).deriveChild(0).getWallet()
}

function defaultAddress (account) {
  return defaultWallet(account).getChecksumAddressString()
}

function sweep (account, txId, cryptoCode, hdIndex, settings, operatorId) {
  const wallet = paymentHdNode(account).deriveChild(hdIndex).getWallet()
  const fromAddress = wallet.getChecksumAddressString()

  return SWEEP_QUEUE.add(() => confirmedBalance(fromAddress, cryptoCode)
    .then(r => {
      if (r.eq(0)) return

      return generateTx(defaultAddress(account), wallet, r, true, cryptoCode, txId)
        .then(signedTx => pify(web3.eth.sendSignedTransaction)(signedTx))
    })
  )
}

function newAddress (account, info, tx, settings, operatorId) {
  const childNode = paymentHdNode(account).deriveChild(info.hdIndex)
  return Promise.resolve(childNode.getWallet().getChecksumAddressString())
}

function getStatus (account, tx, requested, settings, operatorId) {
  const { toAddress, cryptoCode } = tx
  return checkCryptoCode(cryptoCode)
    .then(code => Promise.all([confirmedBalance(toAddress, code), code]))
    .then(([confirmed, code]) => {
      if (confirmed.gte(requested)) return { receivedCryptoAtoms: confirmed, status: 'confirmed' }

      return pendingBalance(toAddress, code)
        .then(pending => {
          if (pending.gte(requested)) return { receivedCryptoAtoms: pending, status: 'published' }
          if (pending.gt(0)) return { receivedCryptoAtoms: pending, status: 'insufficientFunds' }
          return { receivedCryptoAtoms: pending, status: 'notSeen' }
        })
    })
}

function paymentHdNode (account) {
  const masterSeed = account.seed
  if (!masterSeed) throw new Error('No master seed!')
  const key = hdkey.fromMasterSeed(masterSeed)
  return key.derivePath(paymentPrefixPath)
}

function defaultHdNode (account) {
  const masterSeed = account.seed
  if (!masterSeed) throw new Error('No master seed!')
  const key = hdkey.fromMasterSeed(masterSeed)
  return key.derivePath(defaultPrefixPath)
}

function newFunding (account, cryptoCode, settings, operatorId) {
  return checkCryptoCode(cryptoCode)
    .then(code => {
      const fundingAddress = defaultAddress(account)

      const promises = [
        pendingBalance(fundingAddress, code),
        confirmedBalance(fundingAddress, code)
      ]

      return Promise.all(promises)
        .then(([fundingPendingBalance, fundingConfirmedBalance]) => ({
          fundingPendingBalance,
          fundingConfirmedBalance,
          fundingAddress
        }))
    })
}

function checkBlockchainStatus (cryptoCode) {
  return checkCryptoCode(cryptoCode)
    .then(() => connect(`http://localhost:${coins.utils.getCryptoCurrency(cryptoCode).defaultPort}`))
    .then(() => web3.eth.syncing)
    .then(res => res === false ? 'ready' : 'syncing')
}<|MERGE_RESOLUTION|>--- conflicted
+++ resolved
@@ -10,10 +10,7 @@
 const { default: PQueue } = require('p-queue')
 const util = require('ethereumjs-util')
 const coins = require('@lamassu/coins')
-<<<<<<< HEAD
-=======
 const { default: PQueue } = require('p-queue')
->>>>>>> 3a693e64
 
 const _pify = require('pify')
 const BN = require('../../../bn')
@@ -60,11 +57,6 @@
   logger.info(`Calling web3 method ${call} via Infura. Current count for this session: ${JSON.stringify(infuraCalls)}`)
 }
 
-const SWEEP_QUEUE = new PQueue({
-  concurrency: 3,
-  interval: 250,
-})
-
 function connect (url) {
   web3.setProvider(new web3.providers.HttpProvider(url))
 }
