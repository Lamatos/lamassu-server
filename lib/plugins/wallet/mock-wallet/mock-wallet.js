const BN = require('../../../bn')
const E = require('../../../error')
const coinUtils = require('../../../coin-utils')

const NAME = 'FakeWallet'

const SECONDS = 1000
const PUBLISH_TIME = 1 * SECONDS
const AUTHORIZE_TIME = PUBLISH_TIME + 1 * SECONDS
const CONFIRM_TIME = AUTHORIZE_TIME + 120 * SECONDS

let t0

function _balance (cryptoCode) {
  const cryptoRec = coinUtils.getCryptoCurrency(cryptoCode)
  const unitScale = cryptoRec.unitScale
  return BN(10).shift(unitScale).round()
}

function balance (account, cryptoCode) {
  return Promise.resolve()
    .then(() => _balance(cryptoCode))
}

function pendingBalance (account, cryptoCode) {
  return balance(account, cryptoCode)
    .then(b => b.mul(1.1))
}

function confirmedBalance (account, cryptoCode) {
  return balance(account, cryptoCode)
}

// Note: This makes it easier to test insufficient funds errors
let sendCount = 100

function isInsufficient (cryptoAtoms, cryptoCode) {
  const b = _balance(cryptoCode)
  return cryptoAtoms.gt(b.div(1000).mul(sendCount))
}

function sendCoins (account, toAddress, cryptoAtoms, cryptoCode) {
  sendCount++
  return new Promise((resolve, reject) => {
    setTimeout(() => {
      if (isInsufficient(cryptoAtoms, cryptoCode)) {
        console.log('[%s] DEBUG: Mock wallet insufficient funds: %s',
          cryptoCode, cryptoAtoms.toString())
        return reject(new E.InsufficientFundsError())
      }

      console.log('[%s] DEBUG: Mock wallet sending %s cryptoAtoms to %s',
        cryptoCode, cryptoAtoms.toString(), toAddress)
      return resolve('<txHash>')
    }, 2000)
  })
}

function newAddress () {
  t0 = Date.now()
  return Promise.resolve('<Fake address, don\'t send>')
}

function newFunding (account, cryptoCode) {
  const promises = [
    pendingBalance(account, cryptoCode),
    confirmedBalance(account, cryptoCode),
    newAddress(account, {cryptoCode})
  ]

  return Promise.all(promises)
    .then(([fundingPendingBalance, fundingConfirmedBalance, fundingAddress]) => ({
      fundingPendingBalance,
      fundingConfirmedBalance,
      fundingAddress
    }))
}

function getStatus (account, toAddress, cryptoAtoms, cryptoCode) {
  const elapsed = Date.now() - t0

  if (elapsed < PUBLISH_TIME) return Promise.resolve({status: 'notSeen'})
  if (elapsed < AUTHORIZE_TIME) return Promise.resolve({status: 'published'})
  if (elapsed < CONFIRM_TIME) return Promise.resolve({status: 'authorized'})

<<<<<<< HEAD
  console.log('[%s] DEBUG: Mock wallet has confirmed transaction: %s', cryptoCode, toAddress)
=======
  console.log('[%s] DEBUG: Mock wallet has confirmed transaction [%s]', cryptoCode, toAddress.slice(0, 5))
>>>>>>> ddd9bce1
  return Promise.resolve({status: 'confirmed'})
}

module.exports = {
  NAME,
  balance,
  sendCoins,
  newAddress,
  getStatus,
  newFunding
}<|MERGE_RESOLUTION|>--- conflicted
+++ resolved
@@ -83,11 +83,8 @@
   if (elapsed < AUTHORIZE_TIME) return Promise.resolve({status: 'published'})
   if (elapsed < CONFIRM_TIME) return Promise.resolve({status: 'authorized'})
 
-<<<<<<< HEAD
-  console.log('[%s] DEBUG: Mock wallet has confirmed transaction: %s', cryptoCode, toAddress)
-=======
   console.log('[%s] DEBUG: Mock wallet has confirmed transaction [%s]', cryptoCode, toAddress.slice(0, 5))
->>>>>>> ddd9bce1
+
   return Promise.resolve({status: 'confirmed'})
 }
 
