--- conflicted
+++ resolved
@@ -6,12 +6,8 @@
 
 const BN = require('../../../bn')
 const E = require('../../../error')
-<<<<<<< HEAD
-const { logger } = require('../../../blockchain/common')
-=======
 const logger = require('../../../logger')
 const options = require('../../../options')
->>>>>>> 8ef066a7
 const jsonRpc = require('../../common/json-rpc')
 
 const BLOCKCHAIN_DIR = process.env.BLOCKCHAIN_DIR
