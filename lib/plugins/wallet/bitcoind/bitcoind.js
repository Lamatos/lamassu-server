--- conflicted
+++ resolved
@@ -66,12 +66,7 @@
 
 function calculateFeeDiscount (feeMultiplier = 1, unitScale) {
   // 0 makes bitcoind do automatic fee selection
-<<<<<<< HEAD
-  const AUTOMATIC_FEE = isDevMode() ? 0.01 : 0
-  if (!feeMultiplier || feeMultiplier.eq(1)) return AUTOMATIC_FEE
-=======
   const AUTOMATIC_FEE = 0
->>>>>>> edc49206
   return estimateFee()
     .then(estimatedFee => {
       if (!estimatedFee) {
