--- conflicted
+++ resolved
@@ -23,12 +23,8 @@
   DASH: require('./dash.js'),
   ETH: require('./ethereum.js'),
   LTC: require('./litecoin.js'),
-<<<<<<< HEAD
-  ZEC: require('./zcash.js'),
-  XMR: require('./monero.js')
-=======
+  XMR: require('./monero.js'),
   ZEC: require('./zcash.js')
->>>>>>> f6cac508
 }
 
 module.exports = {run}
