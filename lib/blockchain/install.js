const fs = require('fs')
const path = require('path')
const process = require('process')
const os = require('os')

const makeDir = require('make-dir')
const inquirer = require('inquirer')
const _ = require('lodash/fp')

const { utils: coinUtils } = require('lamassu-coins')
const options = require('../options')

const common = require('./common')
const doVolume = require('./do-volume')

const cryptos = coinUtils.cryptoCurrencies()

const logger = common.logger

const PLUGINS = {
  BTC: require('./bitcoin.js'),
  BCH: require('./bitcoincash.js'),
  DASH: require('./dash.js'),
  ETH: require('./ethereum.js'),
  LTC: require('./litecoin.js'),
  XMR: require('./monero.js'),
  ZEC: require('./zcash.js')
}

module.exports = {run}

function installedVolumeFilePath (crypto) {
  return path.resolve(coinUtils.cryptoDir(crypto, options.blockchainDir), '.installed')
}

function isInstalledVolume (crypto) {
  return fs.existsSync(installedVolumeFilePath(crypto))
}

function isInstalledSoftware (crypto) {
  return common.isInstalledSoftware(crypto)
}

function processCryptos (codes) {
  if (_.isEmpty(codes)) {
    logger.info('No cryptos selected. Exiting.')
    process.exit(0)
  }

  logger.info('Thanks! Installing: %s. Will take a while...', _.join(', ', codes))

  const goodVolume = doVolume.prepareVolume()

  if (!goodVolume) {
    logger.error('There was an error preparing the disk volume. Exiting.')
    process.exit(1)
  }

  const selectedCryptos = _.map(code => _.find(['code', code], cryptos), codes)
  _.forEach(setupCrypto, selectedCryptos)
  common.es('sudo supervisorctl reread')
  common.es('sudo supervisorctl update')

  const blockchainDir = options.blockchainDir
  const backupDir = path.resolve(os.homedir(), 'backups')
  const rsyncCmd = `( \
    (crontab -l 2>/dev/null || echo -n "") | grep -v "@daily rsync ".*"wallet.dat"; \
    echo "@daily rsync -r --prune-empty-dirs --include='*/' \
                        --include='wallet.dat' \
                        --exclude='*' ${blockchainDir} ${backupDir} > /dev/null" \
  ) | crontab -`
  common.es(rsyncCmd)

  _.forEach(c => {
    updateCrypto(c)
    common.es(`sudo supervisorctl start ${c.code}`)
  }, selectedCryptos)

  logger.info('Installation complete.')
}

function setupCrypto (crypto) {
  logger.info(`Installing ${crypto.display}...`)
  const cryptoDir = coinUtils.cryptoDir(crypto, options.blockchainDir)
  makeDir.sync(cryptoDir)
  const cryptoPlugin = plugin(crypto)
  const oldDir = process.cwd()
  const tmpDir = '/tmp/blockchain-install'

  makeDir.sync(tmpDir)
  process.chdir(tmpDir)
  common.es('rm -rf *')
  common.fetchAndInstall(crypto)

  cryptoPlugin.setup(cryptoDir)

  common.writeFile(installedVolumeFilePath(crypto), '')
  process.chdir(oldDir)
}

function updateCrypto (crypto) {
  if (!common.isUpdateDependent(crypto.cryptoCode)) return
  const cryptoPlugin = plugin(crypto)
  const status = common.es(`sudo supervisorctl status ${crypto.code} | awk '{ print $2 }'`).trim()
  const isCurrentlyRunning = status === 'RUNNING'
  cryptoPlugin.updateCore(common.getBinaries(crypto.cryptoCode), isCurrentlyRunning)
}

function plugin (crypto) {
  const plugin = PLUGINS[crypto.cryptoCode]
  if (!plugin) throw new Error(`No such plugin: ${crypto.cryptoCode}`)
  return plugin
}

function run () {  
  const choices = _.flow([
    _.filter(c => c.type !== 'erc-20'),
    _.map(c => {
      const checked = isInstalledSoftware(c) && isInstalledVolume(c)
<<<<<<< HEAD
      return {
        name: c.display,
=======
      const name = c.code === 'ethereum' ? 'Ethereum and/or USDT' : c.display
      return {
        name,
>>>>>>> 51228b13
        value: c.code,
        checked,
        disabled: checked && 'Installed'
      }
    }),
  ])(cryptos)

  const questions = []

  questions.push({
    type: 'checkbox',
    name: 'crypto',
    message: 'Which cryptocurrencies would you like to install?',
    choices
  })

  inquirer.prompt(questions)
    .then(answers => processCryptos(answers.crypto))
}<|MERGE_RESOLUTION|>--- conflicted
+++ resolved
@@ -117,14 +117,9 @@
     _.filter(c => c.type !== 'erc-20'),
     _.map(c => {
       const checked = isInstalledSoftware(c) && isInstalledVolume(c)
-<<<<<<< HEAD
-      return {
-        name: c.display,
-=======
       const name = c.code === 'ethereum' ? 'Ethereum and/or USDT' : c.display
       return {
         name,
->>>>>>> 51228b13
         value: c.code,
         checked,
         disabled: checked && 'Installed'
