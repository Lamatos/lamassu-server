--- conflicted
+++ resolved
@@ -10,12 +10,7 @@
 const { utils: coinUtils } = require('@lamassu/coins')
 const settingsLoader = require('../new-settings-loader')
 const wallet = require('../wallet')
-<<<<<<< HEAD
 const { isDevMode, isRemoteNode, isRemoteWallet } = require('../environment-helper')
-=======
-const { isDevMode } = require('../environment-helper')
->>>>>>> eb8a1f70
-
 const common = require('./common')
 const doVolume = require('./do-volume')
 
@@ -127,17 +122,7 @@
 function setupCrypto (crypto) {
   logger.info(`Installing ${crypto.display}...`)
 
-<<<<<<< HEAD
   if (!isEnvironmentValid(crypto)) throw new Error (`Environment error for ${crypto.display}`)
-=======
-  if (isDevMode()) {
-    if (_.isEmpty(process.env[`${crypto.cryptoCode}_NODE_IP`]))
-      throw new Error(`The environment variable for ${crypto.cryptoCode}_NODE_IP is not set!`)
-
-    if (_.isEmpty(process.env.BLOCKCHAIN_DIR))
-      throw new Error(`The environment variable for BLOCKCHAIN_DIR is not set!`)
-  }
->>>>>>> eb8a1f70
 
   const cryptoDir = coinUtils.cryptoDir(crypto, BLOCKCHAIN_DIR)
   makeDir.sync(cryptoDir)
