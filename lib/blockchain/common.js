const crypto = require('crypto')
const os = require('os')
const path = require('path')
const cp = require('child_process')
const fs = require('fs')

const _ = require('lodash/fp')

const logger = require('console-log-level')({level: 'info'})

module.exports = {
  es,
  writeSupervisorConfig,
  firewall,
  randomPass,
  fetchAndInstall,
  logger,
  isInstalledSoftware,
  writeFile,
  getBinaries,
  isUpdateDependent
}

const BINARIES = {
  BTC: {
    defaultUrl: 'https://bitcoincore.org/bin/bitcoin-core-0.20.1/bitcoin-0.20.1-x86_64-linux-gnu.tar.gz',
    defaultDir: 'bitcoin-0.20.1/bin',
    url: 'https://bitcoincore.org/bin/bitcoin-core-23.0/bitcoin-23.0-x86_64-linux-gnu.tar.gz',
    dir: 'bitcoin-23.0/bin'
  },
  ETH: {
    url: 'https://gethstore.blob.core.windows.net/builds/geth-linux-amd64-1.10.21-67109427.tar.gz',
    dir: 'geth-linux-amd64-1.10.21-67109427'
  },
  ZEC: {
    url: 'https://z.cash/downloads/zcash-5.2.0-linux64-debian-bullseye.tar.gz',
    dir: 'zcash-5.2.0/bin'
  },
  DASH: {
    url: 'https://github.com/dashpay/dash/releases/download/v0.17.0.3/dashcore-0.17.0.3-x86_64-linux-gnu.tar.gz',
    dir: 'dashcore-0.17.0/bin'
  },
  LTC: {
    defaultUrl: 'https://download.litecoin.org/litecoin-0.18.1/linux/litecoin-0.18.1-x86_64-linux-gnu.tar.gz',
    defaultDir: 'litecoin-0.18.1/bin',
    url: 'https://download.litecoin.org/litecoin-0.21.2.1/linux/litecoin-0.21.2.1-x86_64-linux-gnu.tar.gz',
    dir: 'litecoin-0.21.2.1/bin'
  },
  BCH: {
    url: 'https://github.com/bitcoin-cash-node/bitcoin-cash-node/releases/download/v24.1.0/bitcoin-cash-node-24.1.0-x86_64-linux-gnu.tar.gz',
    dir: 'bitcoin-cash-node-24.1.0/bin',
    files: [['bitcoind', 'bitcoincashd'], ['bitcoin-cli', 'bitcoincash-cli']]
  },
  XMR: {
<<<<<<< HEAD
    url: 'https://downloads.getmonero.org/cli/monero-linux-x64-v0.18.0.0.tar.bz2',
    dir: 'monero-x86_64-linux-gnu-v0.18.0.0',
=======
    url: 'https://downloads.getmonero.org/cli/monero-linux-x64-v0.18.1.0.tar.bz2',
    dir: 'monero-x86_64-linux-gnu-v0.18.1.0',
>>>>>>> 3a693e64
    files: [['monerod', 'monerod'], ['monero-wallet-rpc', 'monero-wallet-rpc']]
  }
}

const coinsUpdateDependent = ['BTC', 'LTC']

function firewall (ports) {
  if (!ports || ports.length === 0) throw new Error('No ports supplied')
  const portsString = ports.join(',')
  es(`sudo ufw allow ${portsString}`)
}

function randomPass () {
  return crypto.randomBytes(32).toString('hex')
}

function es (cmd) {
  const env = {HOME: os.userInfo().homedir}
  const options = {encoding: 'utf8', env}
  const res = cp.execSync(cmd, options)
  logger.debug(res)
  return res.toString()
}

function generateSupervisorConfig (cryptoCode, command, isWallet = false) {
  return `[program:${cryptoCode}${isWallet ? `-wallet` : ``}]
command=nice ${command}
autostart=true
autorestart=true
stderr_logfile=/var/log/supervisor/${cryptoCode}${isWallet ? `-wallet` : ``}.err.log
stdout_logfile=/var/log/supervisor/${cryptoCode}${isWallet ? `-wallet` : ``}.out.log
stderr_logfile_backups=2
stdout_logfile_backups=2
environment=HOME="/root"
`
}

function writeSupervisorConfig (coinRec, cmd, walletCmd = '') {
  if (isInstalledSoftware(coinRec)) return

  const blockchain = coinRec.code

  if (!_.isNil(coinRec.wallet)) {
    const supervisorConfigWallet = generateSupervisorConfig(blockchain, walletCmd, true)
    writeFile(`/etc/supervisor/conf.d/${coinRec.code}-wallet.conf`, supervisorConfigWallet)
  }

  const supervisorConfig = generateSupervisorConfig(blockchain, cmd)
  writeFile(`/etc/supervisor/conf.d/${coinRec.code}.conf`, supervisorConfig)
}

function isInstalledSoftware (coinRec) {
  const nodeInstalled = fs.existsSync(`/etc/supervisor/conf.d/${coinRec.code}.conf`)
  const walletInstalled = _.isNil(coinRec.wallet)
    ? true
    : fs.existsSync(`/etc/supervisor/conf.d/${coinRec.code}.wallet.conf`)
  return nodeInstalled && walletInstalled
}

function fetchAndInstall (coinRec) {
  const requiresUpdate = isUpdateDependent(coinRec.cryptoCode)
  if (isInstalledSoftware(coinRec)) return

  const binaries = BINARIES[coinRec.cryptoCode]
  if (!binaries) throw new Error(`No such coin: ${coinRec.code}`)

  const url = requiresUpdate ? binaries.defaultUrl : binaries.url
  const downloadFile = path.basename(url)
  const binDir = requiresUpdate ? binaries.defaultDir : binaries.dir

  es(`wget -q ${url}`)
  es(`tar -xf ${downloadFile}`)

  if (_.isEmpty(binaries.files)) {
    es(`sudo cp ${binDir}/* /usr/local/bin`)
    return
  }

  _.forEach(([source, target]) => {
    es(`sudo cp ${binDir}/${source} /usr/local/bin/${target}`)
  }, binaries.files)
}

function writeFile (path, content) {
  try {
    fs.writeFileSync(path, content)
  } catch (err) {
    if (err.code === 'EEXIST') {
      logger.info(`${path} exists, skipping.`)
      return
    }

    throw err
  }
}

function getBinaries (coinCode) {
  const binaries = BINARIES[coinCode]
  if (!binaries) throw new Error(`No such coin: ${coinCode}`)
  return binaries
}

function isUpdateDependent (coinCode) {
  return _.includes(coinCode, coinsUpdateDependent)
}<|MERGE_RESOLUTION|>--- conflicted
+++ resolved
@@ -52,13 +52,8 @@
     files: [['bitcoind', 'bitcoincashd'], ['bitcoin-cli', 'bitcoincash-cli']]
   },
   XMR: {
-<<<<<<< HEAD
-    url: 'https://downloads.getmonero.org/cli/monero-linux-x64-v0.18.0.0.tar.bz2',
-    dir: 'monero-x86_64-linux-gnu-v0.18.0.0',
-=======
     url: 'https://downloads.getmonero.org/cli/monero-linux-x64-v0.18.1.0.tar.bz2',
     dir: 'monero-x86_64-linux-gnu-v0.18.1.0',
->>>>>>> 3a693e64
     files: [['monerod', 'monerod'], ['monero-wallet-rpc', 'monero-wallet-rpc']]
   }
 }
