const crypto = require('crypto')
const os = require('os')
const path = require('path')
const cp = require('child_process')
const fs = require('fs')
const makeDir = require('make-dir')

const _ = require('lodash/fp')

const logger = require('console-log-level')({level: 'info'})

const { isDevMode } = require('../environment-helper')

const BLOCKCHAIN_DIR = process.env.BLOCKCHAIN_DIR

module.exports = {
  es,
  writeSupervisorConfig,
  firewall,
  randomPass,
  fetchAndInstall,
  logger,
  isInstalledSoftware,
  writeFile,
  getBinaries,
  isUpdateDependent
}

const BINARIES = {
  BTC: {
    defaultUrl: 'https://bitcoincore.org/bin/bitcoin-core-0.20.1/bitcoin-0.20.1-x86_64-linux-gnu.tar.gz',
    defaultDir: 'bitcoin-0.20.1/bin',
    url: 'https://bitcoincore.org/bin/bitcoin-core-25.0/bitcoin-25.0-x86_64-linux-gnu.tar.gz',
    dir: 'bitcoin-25.0/bin'
  },
  ETH: {
<<<<<<< HEAD
    url: 'https://gethstore.blob.core.windows.net/builds/geth-linux-amd64-1.12.2-bed84606.tar.gz',
    dir: 'geth-linux-amd64-1.12.2-bed84606'
=======
    url: 'https://gethstore.blob.core.windows.net/builds/geth-linux-amd64-1.13.1-3f40e65c.tar.gz',
    dir: 'geth-linux-amd64-1.13.1-3f40e65c'
>>>>>>> 54262d86
  },
  ZEC: {
    url: 'https://z.cash/downloads/zcash-5.6.1-linux64-debian-bullseye.tar.gz',
    dir: 'zcash-5.6.1/bin'
  },
  DASH: {
    defaultUrl: 'https://github.com/dashpay/dash/releases/download/v18.1.0/dashcore-18.1.0-x86_64-linux-gnu.tar.gz',
    defaultDir: 'dashcore-18.1.0/bin',
    url: 'https://github.com/dashpay/dash/releases/download/v19.3.0/dashcore-19.3.0-x86_64-linux-gnu.tar.gz',
    dir: 'dashcore-19.3.0/bin'
  },
  LTC: {
    defaultUrl: 'https://download.litecoin.org/litecoin-0.18.1/linux/litecoin-0.18.1-x86_64-linux-gnu.tar.gz',
    defaultDir: 'litecoin-0.18.1/bin',
    url: 'https://download.litecoin.org/litecoin-0.21.2.2/linux/litecoin-0.21.2.2-x86_64-linux-gnu.tar.gz',
    dir: 'litecoin-0.21.2.2/bin' 
  },
  BCH: {
    url: 'https://github.com/bitcoin-cash-node/bitcoin-cash-node/releases/download/v26.1.0/bitcoin-cash-node-26.1.0-x86_64-linux-gnu.tar.gz',
    dir: 'bitcoin-cash-node-26.1.0/bin',
    files: [['bitcoind', 'bitcoincashd'], ['bitcoin-cli', 'bitcoincash-cli']]
  },
  XMR: {
    url: 'https://downloads.getmonero.org/cli/monero-linux-x64-v0.18.2.2.tar.bz2',
    dir: 'monero-x86_64-linux-gnu-v0.18.2.2',
    files: [['monerod', 'monerod'], ['monero-wallet-rpc', 'monero-wallet-rpc']]
  }
}

const coinsUpdateDependent = ['BTC', 'LTC', 'DASH']

function firewall (ports) {
  if (!ports || ports.length === 0) throw new Error('No ports supplied')
  const portsString = ports.join(',')
  es(`sudo ufw allow ${portsString}`)
}

function randomPass () {
  return crypto.randomBytes(32).toString('hex')
}

function es (cmd) {
  const env = {HOME: os.userInfo().homedir}
  const options = {encoding: 'utf8', env}
  const res = cp.execSync(cmd, options)
  logger.debug(res)
  return res.toString()
}

function generateSupervisorConfig (cryptoCode, command, isWallet = false) {
  return `[program:${cryptoCode}${isWallet ? `-wallet` : ``}]
command=nice ${command}
autostart=true
autorestart=true
stderr_logfile=/var/log/supervisor/${cryptoCode}${isWallet ? `-wallet` : ``}.err.log
stdout_logfile=/var/log/supervisor/${cryptoCode}${isWallet ? `-wallet` : ``}.out.log
stderr_logfile_backups=2
stdout_logfile_backups=2
environment=HOME="/root"
`
}

function writeSupervisorConfig (coinRec, cmd, walletCmd = '') {
  if (isInstalledSoftware(coinRec)) return

  const blockchain = coinRec.code

  if (!_.isNil(coinRec.wallet)) {
    const supervisorConfigWallet = generateSupervisorConfig(blockchain, walletCmd, true)
    writeFile(`/etc/supervisor/conf.d/${coinRec.code}-wallet.conf`, supervisorConfigWallet)
  }

  const supervisorConfig = generateSupervisorConfig(blockchain, cmd)
  writeFile(`/etc/supervisor/conf.d/${coinRec.code}.conf`, supervisorConfig)
}

function isInstalledSoftware (coinRec) {
  if (isDevMode()) {
    return fs.existsSync(`${BLOCKCHAIN_DIR}/${coinRec.code}/${coinRec.configFile}`)
      && fs.existsSync(`${BLOCKCHAIN_DIR}/bin/${coinRec.daemon}`)
  }

  const nodeInstalled = fs.existsSync(`/etc/supervisor/conf.d/${coinRec.code}.conf`)
  const walletInstalled = _.isNil(coinRec.wallet)
    ? true
    : fs.existsSync(`/etc/supervisor/conf.d/${coinRec.code}.wallet.conf`)
  return nodeInstalled && walletInstalled
}

function fetchAndInstall (coinRec) {
  const requiresUpdate = isUpdateDependent(coinRec.cryptoCode)
  if (isInstalledSoftware(coinRec)) return

  const binaries = BINARIES[coinRec.cryptoCode]
  if (!binaries) throw new Error(`No such coin: ${coinRec.code}`)

  const url = requiresUpdate ? binaries.defaultUrl : binaries.url
  const downloadFile = path.basename(url)
  const binDir = requiresUpdate ? binaries.defaultDir : binaries.dir

  es(`wget -q ${url}`)
  es(`tar -xf ${downloadFile}`)

  const usrBinDir = isDevMode() ? path.resolve(BLOCKCHAIN_DIR, 'bin') : '/usr/local/bin'

  if (isDevMode()) {
    makeDir.sync(usrBinDir)
  }

  if (_.isEmpty(binaries.files)) {
    es(`sudo cp ${binDir}/* ${usrBinDir}`)
    return
  }

  _.forEach(([source, target]) => {
    es(`sudo cp ${binDir}/${source} ${usrBinDir}/${target}`)
  }, binaries.files)
}

function writeFile (path, content) {
  try {
    fs.writeFileSync(path, content)
  } catch (err) {
    if (err.code === 'EEXIST') {
      logger.info(`${path} exists, skipping.`)
      return
    }

    throw err
  }
}

function getBinaries (coinCode) {
  const binaries = BINARIES[coinCode]
  if (!binaries) throw new Error(`No such coin: ${coinCode}`)
  return binaries
}

function isUpdateDependent (coinCode) {
  return _.includes(coinCode, coinsUpdateDependent)
}<|MERGE_RESOLUTION|>--- conflicted
+++ resolved
@@ -34,13 +34,8 @@
     dir: 'bitcoin-25.0/bin'
   },
   ETH: {
-<<<<<<< HEAD
-    url: 'https://gethstore.blob.core.windows.net/builds/geth-linux-amd64-1.12.2-bed84606.tar.gz',
-    dir: 'geth-linux-amd64-1.12.2-bed84606'
-=======
     url: 'https://gethstore.blob.core.windows.net/builds/geth-linux-amd64-1.13.1-3f40e65c.tar.gz',
     dir: 'geth-linux-amd64-1.13.1-3f40e65c'
->>>>>>> 54262d86
   },
   ZEC: {
     url: 'https://z.cash/downloads/zcash-5.6.1-linux64-debian-bullseye.tar.gz',
