--- conflicted
+++ resolved
@@ -20,7 +20,6 @@
 PostgresqlInterface.factory = function factory(conString) { return new PostgresqlInterface(conString); };
 module.exports = PostgresqlInterface;
 
-<<<<<<< HEAD
 PostgresqlInterface.prototype.recordBill = 
   function recordBill(deviceFingerprint, rec, cb) {
 
@@ -40,10 +39,7 @@
     cb);
 };
 
-PostgresqlInterface.prototype.summonTransaction = 
-=======
 PostgresqlInterface.prototype.summonTransaction =
->>>>>>> 0515d48f
   function summonTransaction(deviceFingerprint, tx, cb) {
   // First do an INSERT
   // If it worked, go ahead with transaction
