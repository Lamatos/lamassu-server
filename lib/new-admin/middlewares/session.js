const express = require('express')
const router = express.Router()
const session = require('express-session')
const PgSession = require('connect-pg-simple')(session)
const db = require('../../db')
const { USER_SESSIONS_TABLE_NAME } = require('../../constants')
const { getOperatorId } = require('../../operator')

<<<<<<< HEAD
router.use('*', async (req, res, next) => getOperatorId('authentication').then(({ operatorId }) => session({
=======
const hostname = options.hostname

router.use('*', async (req, res, next) => getOperatorId('authentication').then(operatorId => session({
>>>>>>> 8ef066a7
  store: new PgSession({
    pgPromise: db,
    tableName: USER_SESSIONS_TABLE_NAME
  }),
  name: 'lamassu_sid',
  secret: operatorId,
  resave: false,
  saveUninitialized: false,
  cookie: {
    httpOnly: true,
    secure: true,
    sameSite: true,
    maxAge: 60 * 10 * 1000 // 10 minutes
  }
})(req, res, next))
)

module.exports = router<|MERGE_RESOLUTION|>--- conflicted
+++ resolved
@@ -6,13 +6,7 @@
 const { USER_SESSIONS_TABLE_NAME } = require('../../constants')
 const { getOperatorId } = require('../../operator')
 
-<<<<<<< HEAD
-router.use('*', async (req, res, next) => getOperatorId('authentication').then(({ operatorId }) => session({
-=======
-const hostname = options.hostname
-
 router.use('*', async (req, res, next) => getOperatorId('authentication').then(operatorId => session({
->>>>>>> 8ef066a7
   store: new PgSession({
     pgPromise: db,
     tableName: USER_SESSIONS_TABLE_NAME
