const _ = require('lodash/fp')
const pgp = require('pg-promise')()

const db = require('../../db')
const BN = require('../../bn')
const { utils: coinUtils } = require('@lamassu/coins')
const machineLoader = require('../../machine-loader')
const tx = require('../../tx')
const cashInTx = require('../../cash-in/cash-in-tx')
const { REDEEMABLE_AGE, CASH_OUT_TRANSACTION_STATES } = require('../../cash-out/cash-out-helper')

const NUM_RESULTS = 1000

function addNames (txs) {
  return machineLoader.getMachineNames()
    .then(machines => {
      const addName = tx => {
        const machine = _.find(['deviceId', tx.deviceId], machines)
        const name = machine ? machine.name : 'Unpaired'
        return _.set('machineName', name, tx)
      }

      return _.map(addName, txs)
    })
}

function addProfits (txs) {
  return _.map(it => {
    const profit = getProfit(it).toString()
    return _.set('profit', profit, it)
  }, txs)
}

const camelize = _.mapKeys(_.camelCase)

function batch (
  from = new Date(0).toISOString(),
  until = new Date().toISOString(),
  limit = null,
  offset = 0,
  id = null,
  txClass = null,
  machineName = null,
  customerName = null,
  fiatCode = null,
  cryptoCode = null,
  toAddress = null,
  status = null,
  swept = null,
  excludeTestingCustomers = false,
  simplified
) {
  const packager = _.flow(_.flatten, _.orderBy(_.property('created'), ['desc']), _.map(camelize), addProfits, addNames)

  const cashInSql = `SELECT 'cashIn' AS tx_class, txs.*,
  c.phone AS customer_phone,
  c.email AS customer_email,
  c.id_card_data_number AS customer_id_card_data_number,
  c.id_card_data_expiration AS customer_id_card_data_expiration,
  c.id_card_data AS customer_id_card_data,
  array_to_string(array[c.id_card_data::json->>'firstName', c.id_card_data::json->>'lastName'], ' ') AS customer_name,
  c.front_camera_path AS customer_front_camera_path,
  c.id_card_photo_path AS customer_id_card_photo_path,
  txs.tx_customer_photo_at AS tx_customer_photo_at,
  txs.tx_customer_photo_path AS tx_customer_photo_path,
  ((NOT txs.send_confirmed) AND (txs.created <= now() - interval $1)) AS expired,
  tb.error_message AS batch_error
  FROM (SELECT *, ${cashInTx.TRANSACTION_STATES} AS txStatus FROM cash_in_txs) AS txs
  LEFT OUTER JOIN customers c ON txs.customer_id = c.id
  LEFT JOIN devices d ON txs.device_id = d.device_id
  LEFT OUTER JOIN transaction_batches tb ON txs.batch_id = tb.id
  WHERE txs.created >= $2 AND txs.created <= $3 ${
  id !== null ? `AND txs.device_id = $6` : ``
}
  AND ($7 is null or $7 = 'Cash In')
  AND ($8 is null or d.name = $8)
  AND ($9 is null or concat(c.id_card_data::json->>'firstName', ' ', c.id_card_data::json->>'lastName') = $9)
  AND ($10 is null or txs.fiat_code = $10)
  AND ($11 is null or txs.crypto_code = $11)
  AND ($12 is null or txs.to_address = $12)
  AND ($13 is null or txs.txStatus = $13)
  ${excludeTestingCustomers ? `AND c.is_test_customer is false` : ``}
  AND (error IS NOT null OR tb.error_message IS NOT null OR fiat > 0)
  ORDER BY created DESC limit $4 offset $5`

  const cashOutSql = `SELECT 'cashOut' AS tx_class,
  txs.*,
  actions.tx_hash,
  c.phone AS customer_phone,
  c.email AS customer_email,
  c.id_card_data_number AS customer_id_card_data_number,
  c.id_card_data_expiration AS customer_id_card_data_expiration,
  c.id_card_data AS customer_id_card_data,
  array_to_string(array[c.id_card_data::json->>'firstName', c.id_card_data::json->>'lastName'], ' ') AS customer_name,
  c.front_camera_path AS customer_front_camera_path,
  c.id_card_photo_path AS customer_id_card_photo_path,
  txs.tx_customer_photo_at AS tx_customer_photo_at,
  txs.tx_customer_photo_path AS tx_customer_photo_path,
  (NOT txs.dispense AND extract(epoch FROM (now() - greatest(txs.created, txs.confirmed_at))) >= $1) AS expired
  FROM (SELECT *, ${CASH_OUT_TRANSACTION_STATES} AS txStatus FROM cash_out_txs) txs
  INNER JOIN cash_out_actions actions ON txs.id = actions.tx_id
  AND actions.action = 'provisionAddress'
  LEFT OUTER JOIN customers c ON txs.customer_id = c.id
  LEFT JOIN devices d ON txs.device_id = d.device_id
  WHERE txs.created >= $2 AND txs.created <= $3 ${
  id !== null ? `AND txs.device_id = $6` : ``
}
  AND ($7 is null or $7 = 'Cash Out')
  AND ($8 is null or d.name = $8)
  AND ($9 is null or concat(c.id_card_data::json->>'firstName', ' ', c.id_card_data::json->>'lastName') = $9)
  AND ($10 is null or txs.fiat_code = $10)
  AND ($11 is null or txs.crypto_code = $11)
  AND ($12 is null or txs.to_address = $12)
  AND ($13 is null or txs.txStatus = $13)
  AND ($14 is null or txs.swept = $14)
  ${excludeTestingCustomers ? `AND c.is_test_customer is false` : ``}
  AND (fiat > 0)
  ORDER BY created DESC limit $4 offset $5`

  // The swept filter is cash-out only, so omit the cash-in query entirely
  const hasCashInOnlyFilters = false
  const hasCashOutOnlyFilters = !_.isNil(swept)

  let promises

  if (hasCashInOnlyFilters && hasCashOutOnlyFilters) {
    throw new Error('Trying to filter transactions with mutually exclusive filters')
  }

  if (hasCashInOnlyFilters) {
    promises = [db.any(cashInSql, [cashInTx.PENDING_INTERVAL, from, until, limit, offset, id, txClass, machineName, customerName, fiatCode, cryptoCode, toAddress, status])]
  } else if (hasCashOutOnlyFilters) {
    promises = [db.any(cashOutSql, [REDEEMABLE_AGE, from, until, limit, offset, id, txClass, machineName, customerName, fiatCode, cryptoCode, toAddress, status, swept])]
  } else {
    promises = [
      db.any(cashInSql, [cashInTx.PENDING_INTERVAL, from, until, limit, offset, id, txClass, machineName, customerName, fiatCode, cryptoCode, toAddress, status]),
      db.any(cashOutSql, [REDEEMABLE_AGE, from, until, limit, offset, id, txClass, machineName, customerName, fiatCode, cryptoCode, toAddress, status, swept])
    ]
  }

  return Promise.all(promises)
    .then(packager)
    .then(res => {
      if (simplified) return simplifiedBatch(res)
      // GQL transactions and transactionsCsv both use this function and
      // if we don't check for the correct simplified value, the Transactions page polling
      // will continuously build a csv in the background
      else if (simplified === false) return advancedBatch(res)
      return res
    })
}

function advancedBatch (data) {
  const fields = ['txClass', 'id', 'deviceId', 'toAddress', 'cryptoAtoms',
  'cryptoCode', 'fiat', 'fiatCode', 'fee', 'status', 'fiatProfit', 'cryptoAmount',
  'dispense', 'notified', 'redeem', 'phone', 'error',
  'created', 'confirmedAt', 'hdIndex', 'swept', 'timedout',
  'dispenseConfirmed', 'provisioned1', 'provisioned2',
  'denomination1', 'denomination2', 'errorCode', 'customerId',
  'txVersion', 'publishedAt', 'termsAccepted', 'layer2Address',
  'commissionPercentage', 'rawTickerPrice', 'receivedCryptoAtoms',
  'discount', 'txHash', 'customerPhone', 'customerEmail', 'customerIdCardDataNumber',
  'customerIdCardDataExpiration', 'customerIdCardData', 'customerName', 'sendTime',
  'customerFrontCameraPath', 'customerIdCardPhotoPath', 'expired', 'machineName', 'walletScore']

  const addAdvancedFields = _.map(it => ({
    ...it,
    status: getStatus(it),
    fiatProfit: getProfit(it).toString(),
    cryptoAmount: getCryptoAmount(it).toString()
  }))

  return _.compose(_.map(_.pick(fields)), addAdvancedFields)(data)
}

function simplifiedBatch (data) {
<<<<<<< HEAD
  const fields = ['txClass', 'id', 'created', 'machineName',
    'cryptoCode', 'cryptoAtoms', 'fiat', 'fiatCode', 'phone', 'email', 'toAddress',
=======
  const fields = ['txClass', 'id', 'created', 'machineName', 'fee',
    'cryptoCode', 'cryptoAtoms', 'fiat', 'fiatCode', 'phone', 'toAddress',
>>>>>>> 8f6a6930
    'txHash', 'dispense', 'error', 'status', 'fiatProfit', 'cryptoAmount']

  const addSimplifiedFields = _.map(it => ({
    ...it,
    status: getStatus(it),
    fiatProfit: getProfit(it).toString(),
    cryptoAmount: getCryptoAmount(it).toString()
  }))

  return _.compose(_.map(_.pick(fields)), addSimplifiedFields)(data)
}

const getCryptoAmount = it => coinUtils.toUnit(BN(it.cryptoAtoms), it.cryptoCode)

const getProfit = it => {
  /* fiat - crypto*tickerPrice */
  const calcCashInProfit = (fiat, crypto, tickerPrice) => fiat.minus(crypto.times(tickerPrice))
  /* crypto*tickerPrice - fiat */
  const calcCashOutProfit = (fiat, crypto, tickerPrice) => crypto.times(tickerPrice).minus(fiat)

  const fiat = BN(it.fiat)
  const crypto = getCryptoAmount(it)
  const tickerPrice = BN(it.rawTickerPrice)
  const isCashIn = it.txClass === 'cashIn'

  return isCashIn
    ? calcCashInProfit(fiat, crypto, tickerPrice)
    : calcCashOutProfit(fiat, crypto, tickerPrice)
}

const getCashOutStatus = it => {
  if (it.hasError) return 'Error'
  if (it.dispense) return 'Success'
  if (it.expired) return 'Expired'
  return 'Pending'
}

const getCashInStatus = it => {
  if (it.operatorCompleted) return 'Cancelled'
  if (it.hasError) return 'Error'
  if (it.batchError) return 'Error'
  if (it.sendConfirmed) return 'Sent'
  if (it.expired) return 'Expired'
  return 'Pending'
}

const getStatus = it => {
  if (it.txClass === 'cashOut') {
    return getCashOutStatus(it)
  }
  return getCashInStatus(it)
}

function getCustomerTransactionsBatch (ids) {
  const packager = _.flow(it => {
    return it
  }, _.flatten, _.orderBy(_.property('created'), ['desc']), _.map(camelize), addNames)

  const cashInSql = `SELECT 'cashIn' AS tx_class, txs.*,
  c.phone AS customer_phone,
  c.email AS customer_email,
  c.id_card_data_number AS customer_id_card_data_number,
  c.id_card_data_expiration AS customer_id_card_data_expiration,
  c.id_card_data AS customer_id_card_data,
  c.name AS customer_name,
  c.front_camera_path AS customer_front_camera_path,
  c.id_card_photo_path AS customer_id_card_photo_path,
  ((NOT txs.send_confirmed) AND (txs.created <= now() - interval $2)) AS expired,
  tb.error_message AS batch_error
  FROM cash_in_txs AS txs
  LEFT OUTER JOIN customers c ON txs.customer_id = c.id
  LEFT OUTER JOIN transaction_batches tb ON txs.batch_id = tb.id
  WHERE c.id IN ($1^)
  ORDER BY created DESC limit $3`

  const cashOutSql = `SELECT 'cashOut' AS tx_class,
  txs.*,
  actions.tx_hash,
  c.phone AS customer_phone,
  c.email AS customer_email,
  c.id_card_data_number AS customer_id_card_data_number,
  c.id_card_data_expiration AS customer_id_card_data_expiration,
  c.id_card_data AS customer_id_card_data,
  c.name AS customer_name,
  c.front_camera_path AS customer_front_camera_path,
  c.id_card_photo_path AS customer_id_card_photo_path,
  (NOT txs.dispense AND extract(epoch FROM (now() - greatest(txs.created, txs.confirmed_at))) >= $3) AS expired
  FROM cash_out_txs txs
  INNER JOIN cash_out_actions actions ON txs.id = actions.tx_id
  AND actions.action = 'provisionAddress'
  LEFT OUTER JOIN customers c ON txs.customer_id = c.id
  WHERE c.id IN ($1^)
  ORDER BY created DESC limit $2`
  return Promise.all([
    db.any(cashInSql, [_.map(pgp.as.text, ids).join(','), cashInTx.PENDING_INTERVAL, NUM_RESULTS]),
    db.any(cashOutSql, [_.map(pgp.as.text, ids).join(','), NUM_RESULTS, REDEEMABLE_AGE])
  ])
    .then(packager).then(transactions => {
      const transactionMap = _.groupBy('customerId', transactions)
      return ids.map(id => transactionMap[id])
    })
}

function single (txId) {
  const packager = _.flow(_.compact, _.map(camelize), addNames)

  const cashInSql = `SELECT 'cashIn' AS tx_class, txs.*,
  c.phone AS customer_phone,
  c.email AS customer_email,
  c.id_card_data_number AS customer_id_card_data_number,
  c.id_card_data_expiration AS customer_id_card_data_expiration,
  c.id_card_data AS customer_id_card_data,
  c.name AS customer_name,
  c.front_camera_path AS customer_front_camera_path,
  c.id_card_photo_path AS customer_id_card_photo_path,
  ((NOT txs.send_confirmed) AND (txs.created <= now() - interval $1)) AS expired,
  tb.error_message AS batch_error
  FROM cash_in_txs AS txs
  LEFT OUTER JOIN customers c ON txs.customer_id = c.id
  LEFT OUTER JOIN transaction_batches tb ON txs.batch_id = tb.id
  WHERE id=$2`

  const cashOutSql = `SELECT 'cashOut' AS tx_class,
  txs.*,
  actions.tx_hash,
  c.phone AS customer_phone,
  c.email AS customer_email,
  c.id_card_data_number AS customer_id_card_data_number,
  c.id_card_data_expiration AS customer_id_card_data_expiration,
  c.id_card_data AS customer_id_card_data,
  c.name AS customer_name,
  c.front_camera_path AS customer_front_camera_path,
  
  c.id_card_photo_path AS customer_id_card_photo_path,
  (NOT txs.dispense AND extract(epoch FROM (now() - greatest(txs.created, txs.confirmed_at))) >= $2) AS expired
  FROM cash_out_txs txs
  INNER JOIN cash_out_actions actions ON txs.id = actions.tx_id
  AND actions.action = 'provisionAddress'
  LEFT OUTER JOIN customers c ON txs.customer_id = c.id
  WHERE id=$1`

  return Promise.all([
    db.oneOrNone(cashInSql, [cashInTx.PENDING_INTERVAL, txId]),
    db.oneOrNone(cashOutSql, [txId, REDEEMABLE_AGE])
  ])
    .then(packager)
    .then(_.head)
}

function cancel (txId) {
  return tx.cancel(txId)
    .then(() => single(txId))
}

function getTx (txId, txClass) {
  const cashInSql = `select 'cashIn' as tx_class, txs.*,
  ((not txs.send_confirmed) and (txs.created <= now() - interval $1)) as expired
  from cash_in_txs as txs
  where txs.id=$2`

  const cashOutSql = `select 'cashOut' as tx_class,
  txs.*,
  (extract(epoch from (now() - greatest(txs.created, txs.confirmed_at))) * 1000) >= $2 as expired
  from cash_out_txs txs
  where txs.id=$1`

  return txClass === 'cashIn'
    ? db.oneOrNone(cashInSql, [cashInTx.PENDING_INTERVAL, txId])
    : db.oneOrNone(cashOutSql, [txId, REDEEMABLE_AGE])
}

function getTxAssociatedData (txId, txClass) {
  const billsSql = `select 'bills' as bills, b.* from bills b where cash_in_txs_id = $1`
  const actionsSql = `select 'cash_out_actions' as cash_out_actions, actions.* from cash_out_actions actions where tx_id = $1`

  return txClass === 'cashIn'
    ? db.manyOrNone(billsSql, [txId])
    : db.manyOrNone(actionsSql, [txId])
}

function updateTxCustomerPhoto (customerId, txId, direction, data) {
  const formattedData = _.mapKeys(_.snakeCase, data)
  const cashInSql = 'UPDATE cash_in_txs SET tx_customer_photo_at = $1, tx_customer_photo_path = $2 WHERE customer_id=$3 AND id=$4'

  const cashOutSql = 'UPDATE cash_out_txs SET tx_customer_photo_at = $1, tx_customer_photo_path = $2 WHERE customer_id=$3 AND id=$4'

  return direction === 'cashIn'
    ? db.oneOrNone(cashInSql, [formattedData.tx_customer_photo_at, formattedData.tx_customer_photo_path, customerId, txId])
    : db.oneOrNone(cashOutSql, [formattedData.tx_customer_photo_at, formattedData.tx_customer_photo_path, customerId, txId])
}

module.exports = {
  batch,
  single,
  cancel,
  getCustomerTransactionsBatch,
  getTx,
  getTxAssociatedData,
  updateTxCustomerPhoto
}<|MERGE_RESOLUTION|>--- conflicted
+++ resolved
@@ -174,13 +174,8 @@
 }
 
 function simplifiedBatch (data) {
-<<<<<<< HEAD
-  const fields = ['txClass', 'id', 'created', 'machineName',
+  const fields = ['txClass', 'id', 'created', 'machineName', 'fee',
     'cryptoCode', 'cryptoAtoms', 'fiat', 'fiatCode', 'phone', 'email', 'toAddress',
-=======
-  const fields = ['txClass', 'id', 'created', 'machineName', 'fee',
-    'cryptoCode', 'cryptoAtoms', 'fiat', 'fiatCode', 'phone', 'toAddress',
->>>>>>> 8f6a6930
     'txHash', 'dispense', 'error', 'status', 'fiatProfit', 'cryptoAmount']
 
   const addSimplifiedFields = _.map(it => ({
@@ -241,7 +236,6 @@
 
   const cashInSql = `SELECT 'cashIn' AS tx_class, txs.*,
   c.phone AS customer_phone,
-  c.email AS customer_email,
   c.id_card_data_number AS customer_id_card_data_number,
   c.id_card_data_expiration AS customer_id_card_data_expiration,
   c.id_card_data AS customer_id_card_data,
@@ -260,7 +254,6 @@
   txs.*,
   actions.tx_hash,
   c.phone AS customer_phone,
-  c.email AS customer_email,
   c.id_card_data_number AS customer_id_card_data_number,
   c.id_card_data_expiration AS customer_id_card_data_expiration,
   c.id_card_data AS customer_id_card_data,
@@ -289,7 +282,6 @@
 
   const cashInSql = `SELECT 'cashIn' AS tx_class, txs.*,
   c.phone AS customer_phone,
-  c.email AS customer_email,
   c.id_card_data_number AS customer_id_card_data_number,
   c.id_card_data_expiration AS customer_id_card_data_expiration,
   c.id_card_data AS customer_id_card_data,
@@ -307,7 +299,6 @@
   txs.*,
   actions.tx_hash,
   c.phone AS customer_phone,
-  c.email AS customer_email,
   c.id_card_data_number AS customer_id_card_data_number,
   c.id_card_data_expiration AS customer_id_card_data_expiration,
   c.id_card_data AS customer_id_card_data,
