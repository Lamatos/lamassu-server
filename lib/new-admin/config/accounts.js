--- conflicted
+++ resolved
@@ -3,13 +3,8 @@
 
 const { ALL } = require('../../plugins/common/ccxt')
 
-<<<<<<< HEAD
-const { BTC, BCH, DASH, ETH, LTC, ZEC, XMR, LN } = COINS
-const { bitpay, coinbase, itbit, bitstamp, kraken, binanceus, cex, ftx } = ALL
-=======
-const { BTC, BCH, DASH, ETH, LTC, USDT, ZEC, XMR } = COINS
+const { BTC, BCH, DASH, ETH, LTC, USDT, ZEC, XMR, LN } = COINS
 const { bitpay, coinbase, itbit, bitstamp, kraken, binanceus, cex, ftx, binance } = ALL
->>>>>>> 83fba0ff
 
 const TICKER = 'ticker'
 const WALLET = 'wallet'
