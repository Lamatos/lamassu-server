--- conflicted
+++ resolved
@@ -261,7 +261,6 @@
     .then(({ checkBlockchainStatus }) => checkBlockchainStatus(cryptoCode))
 }
 
-<<<<<<< HEAD
 function probeLN (settings, cryptoCode, address) {
   return fetchWallet(settings, cryptoCode).then(r => {
     if (!r.wallet.probeLN) return null
@@ -269,12 +268,6 @@
   })
 }
 
-const coinFilter = ['ETH']
-
-const balance = (settings, cryptoCode) => {
-  if (_.includes(coinFilter, cryptoCode)) return balanceFiltered(settings, cryptoCode)
-  return balanceUnfiltered(settings, cryptoCode)
-=======
 const balance = (settings, cryptoCode, schema) => {
   return fetchWallet(settings, cryptoCode)
     .then(r => r.wallet.fetchSpeed ?? BALANCE_FETCH_SPEED_MULTIPLIER.NORMAL)
@@ -288,7 +281,6 @@
           throw new Error()
       }
     })
->>>>>>> 83fba0ff
 }
 
 const balanceNormal = mem(_balance, {
