--- conflicted
+++ resolved
@@ -1,15 +1,11 @@
 const path = require('path')
 
-<<<<<<< HEAD
 require('dotenv').config({ path: path.resolve(__dirname, '../.env') })
-=======
+
 const isDevMode = () => process.env.NODE_ENV === 'development'
 const isProdMode = () => process.env.NODE_ENV === 'production'
-
-require('dotenv').config({ path: isProdMode() ? path.resolve('/etc', 'lamassu', '.env') : path.resolve(__dirname, '../.env') })
 
 module.exports = {
   isDevMode,
   isProdMode
-}
->>>>>>> 589fad41
+}