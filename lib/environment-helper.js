--- conflicted
+++ resolved
@@ -1,10 +1,9 @@
 const path = require('path')
 
-<<<<<<< HEAD
 const isDevMode = () => process.env.NODE_ENV === 'development'
 const isProdMode = () => process.env.NODE_ENV === 'production'
 
-require('dotenv').config({ path: isProdMode() ? path.resolve('/etc', 'lamassu', '.env') : path.resolve(__dirname, '../.env') })
+require('dotenv').config({ path: path.resolve(__dirname, '../.env') })
 
 function isRemoteNode (crypto) {
   return process.env[`${crypto.cryptoCode}_NODE_LOCATION`] === 'remote'
@@ -19,14 +18,4 @@
   isProdMode,
   isRemoteNode,
   isRemoteWallet
-=======
-require('dotenv').config({ path: path.resolve(__dirname, '../.env') })
-
-const isDevMode = () => process.env.NODE_ENV === 'development'
-const isProdMode = () => process.env.NODE_ENV === 'production'
-
-module.exports = {
-  isDevMode,
-  isProdMode
->>>>>>> eb8a1f70
 }