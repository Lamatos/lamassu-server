'use strict';

var _trader;
var _lamassuConfig;
var _idVerifier = null;
var logger = require('./logger');
var ApiResponse = require('./api_response');

// Make sure these are higher than polling interval
// or there will be a lot of errors
var STALE_TICKER  = 180000;
var STALE_BALANCE = 180000;

function prepareApi(req, res) {
  return ApiResponse.factory(res);
}

var poll = function(req, res) {
  var rateRec = _trader.rate();
  var balanceRec = _trader.balance;
<<<<<<< HEAD
  var fingerprint = req.connection.getPeerCertificate().fingerprint;
  var api = prepareApi(req, res);
=======
  var fingerprint = getFingerprint(req);
>>>>>>> bcf565e1

  logger.debug('poll request from: %s', fingerprint);

  // `rateRec` and `balanceRec` are both objects, so there's no danger
  // of misinterpreting rate or balance === 0 as 'Server initializing'.
  if (!rateRec || !balanceRec) {
    return api.respond('Server initializing');
  }

  var now = Date.now();
  if (now - rateRec.timestamp > STALE_TICKER) {
    return api.respond('Stale ticker');
  }

  if (now - balanceRec.timestamp > STALE_BALANCE) {
    return api.respond('Stale balance');
  }

  var rate = rateRec.rate;
  if (rate === null) return api.respond('No rate available');
  var fiatBalance = _trader.fiatBalance(fingerprint);
  if (fiatBalance === null) return api.respond('No balance available');

  api.respond(null, {
    rate: rate * _trader.config.exchanges.settings.commission,
    fiat: fiatBalance,
    locale: _trader.config.brain.locale,
    txLimit: parseInt(_trader.config.exchanges.settings.compliance.maximum.limit, 10),
    idVerificationLimit: 0  // DEBUG
  });
};

var trade = function (req, res) {
<<<<<<< HEAD
  var fingerprint = req.connection.getPeerCertificate().fingerprint;
  var api = prepareApi(req, res);
=======
  var fingerprint = getFingerprint(req);
>>>>>>> bcf565e1
  _trader.trade(req.body, fingerprint);
  api.respond();
};

var deviceEvent = function deviceEvent(req, res) {
  var fingerprint = req.connection.getPeerCertificate().fingerprint;
  var api = prepareApi(req, res);
  _trader.event(req.body, fingerprint);
  api.respond();
};

var idVerify = function idVerify(req, res) {
  var fingerprint = req.connection.getPeerCertificate().fingerprint;
  var api = prepareApi(req, res);
  _idVerifier.verify(req.body, function (err, idResult) {
    api.respond(err, idResult);
  });
};

var send = function(req, res) {
<<<<<<< HEAD
  var fingerprint = req.connection.getPeerCertificate().fingerprint;
  var api = prepareApi(req, res);
=======
  var fingerprint = getFingerprint(req);
>>>>>>> bcf565e1
  _trader.sendBitcoins(fingerprint, req.body, function(err, txHash) {
    api.respond(err, {txHash: txHash});
  });
};

var pair = function(req, res) {
  var api = prepareApi(req, res);
  var token = req.body.token;
  var name = req.body.name;

  _lamassuConfig.pair(
    token,
    getFingerprint(req),
    name,
    function(err) {
      if (err) return api.respond(err, null, 500);
      api.respond();
    }
  );
};

exports.init = function(config) {
  _lamassuConfig = config.lamassuConfig;
  _trader = config.trader;

  var authMiddleware = config.authMiddleware;
  var app = config.app;
  _lamassuConfig.readExchangesConfig(function (err, res) {
    var idVerifyConfig = res.exchanges.plugins.settings.idology;
    idVerifyConfig.mock = config.mock;
    _idVerifier = require('lamassu-idology').factory(idVerifyConfig);
  });

  app.get('/poll', authMiddleware, poll);
  app.post('/send', authMiddleware, send);
  app.post('/trade', authMiddleware, trade);
  app.post('/event', authMiddleware, deviceEvent);
  app.post('/verify_id', authMiddleware, idVerify);
  app.post('/pair', pair);

  return app;
};

function getFingerprint(req) {
  return req.connection.getPeerCertificate && 
    req.connection.getPeerCertificate().fingerprint;
}<|MERGE_RESOLUTION|>--- conflicted
+++ resolved
@@ -18,12 +18,8 @@
 var poll = function(req, res) {
   var rateRec = _trader.rate();
   var balanceRec = _trader.balance;
-<<<<<<< HEAD
-  var fingerprint = req.connection.getPeerCertificate().fingerprint;
+  var fingerprint = getFingerprint(req);
   var api = prepareApi(req, res);
-=======
-  var fingerprint = getFingerprint(req);
->>>>>>> bcf565e1
 
   logger.debug('poll request from: %s', fingerprint);
 
@@ -57,12 +53,8 @@
 };
 
 var trade = function (req, res) {
-<<<<<<< HEAD
-  var fingerprint = req.connection.getPeerCertificate().fingerprint;
+  var fingerprint = getFingerprint(req);
   var api = prepareApi(req, res);
-=======
-  var fingerprint = getFingerprint(req);
->>>>>>> bcf565e1
   _trader.trade(req.body, fingerprint);
   api.respond();
 };
@@ -75,7 +67,7 @@
 };
 
 var idVerify = function idVerify(req, res) {
-  var fingerprint = req.connection.getPeerCertificate().fingerprint;
+  // var fingerprint = req.connection.getPeerCertificate().fingerprint;
   var api = prepareApi(req, res);
   _idVerifier.verify(req.body, function (err, idResult) {
     api.respond(err, idResult);
@@ -83,12 +75,8 @@
 };
 
 var send = function(req, res) {
-<<<<<<< HEAD
-  var fingerprint = req.connection.getPeerCertificate().fingerprint;
+  var fingerprint = getFingerprint(req);
   var api = prepareApi(req, res);
-=======
-  var fingerprint = getFingerprint(req);
->>>>>>> bcf565e1
   _trader.sendBitcoins(fingerprint, req.body, function(err, txHash) {
     api.respond(err, {txHash: txHash});
   });
