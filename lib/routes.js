--- conflicted
+++ resolved
@@ -91,7 +91,6 @@
         error: null,
         locale,
         version,
-<<<<<<< HEAD
         smsVerificationActive: !!compatTriggers.sms,
         smsVerificationThreshold: compatTriggers.sms,
         hardLimitVerificationActive: !!compatTriggers.block,
@@ -105,25 +104,6 @@
         frontCameraVerificationActive: !!compatTriggers.facephoto,
         frontCameraVerificationThreshold: compatTriggers.facephoto,
         receiptPrintingActive: receipt.active,
-=======
-        txLimit: config.cashInTransactionLimit,
-        idVerificationEnabled: config.idVerificationEnabled,
-        smsVerificationActive: config.smsVerificationActive,
-        smsVerificationThreshold: config.smsVerificationThreshold,
-        hardLimitVerificationActive: config.hardLimitVerificationActive,
-        hardLimitVerificationThreshold: config.hardLimitVerificationThreshold,
-        idCardDataVerificationActive: config.idCardDataVerificationActive,
-        idCardDataVerificationThreshold: config.idCardDataVerificationThreshold,
-        idCardPhotoVerificationActive: config.idCardPhotoVerificationActive,
-        idCardPhotoVerificationThreshold: config.idCardPhotoVerificationThreshold,
-        sanctionsVerificationActive: config.sanctionsVerificationActive,
-        sanctionsVerificationThreshold: config.sanctionsVerificationThreshold,
-        crossRefVerificationActive: config.crossRefVerificationActive,
-        crossRefVerificationThreshold: config.crossRefVerificationThreshold,
-        frontCameraVerificationActive: config.frontCameraVerificationActive,
-        frontCameraVerificationThreshold: config.frontCameraVerificationThreshold,
-        receiptPrintingActive: config.receiptPrintingActive,
->>>>>>> cb6149f8
         cassettes,
         twoWayMode: cashOutConfig.active,
         zeroConfLimit: cashOutConfig.zeroConfLimit,
@@ -134,23 +114,12 @@
         operatorInfo
       }
 
-<<<<<<< HEAD
-      // BACKWARDS_COMPATIBILITY 7.5
-      // machines before 7.5 expect t&c on poll
-      if (!machineVersion || semver.lt(machineVersion, '7.5.0-beta')) {
-        response.terms = createTerms(terms)
-=======
       // BACKWARDS_COMPATIBILITY 7.4.9
       // machines before 7.4.9 expect t&c on poll
       if (!machineVersion || semver.lt(machineVersion, '7.4.9')) {
         response.terms = config.termsScreenActive && config.termsScreenText ? createTerms(config) : null
       }
 
-      if (response.idVerificationEnabled) {
-        response.idVerificationLimit = config.idVerificationLimit
->>>>>>> cb6149f8
-      }
-
       return res.json(_.assign(response, results))
     })
     .catch(next)
@@ -160,22 +129,12 @@
   const deviceId = req.deviceId
   const settings = req.settings
 
-<<<<<<< HEAD
   const terms = configManager.getTermsConditions(settings.config)
 
   const pi = plugins(settings, deviceId)
 
   return pi.fetchCurrentConfigVersion().then(version => {
     return res.json({ terms: createTerms(terms), version })
-=======
-  const config = configManager.unscoped(req.settings.config)
-  const pi = plugins(settings, deviceId)
-
-  const terms = config.termsScreenActive && config.termsScreenText ? createTerms(config) : null
-
-  return pi.fetchCurrentConfigVersion().then(version => {
-    return res.json({ terms, version })
->>>>>>> cb6149f8
   })
     .catch(next)
 }
