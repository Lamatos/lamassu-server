--- conflicted
+++ resolved
@@ -39,11 +39,11 @@
     rates[cryptoCode] = {
       cashIn: rate.ask.times(cashInCommission),
       cashOut: rate.bid.div(cashOutCommission)
-    }
+  }
   })
 
   return rates
-}
+  }
 
 function buildBalances () {
   var cryptoCodes = plugins.getcryptoCodes()
@@ -55,7 +55,7 @@
   })
 
   return _balances
-}
+  }
 
 function poll (req, res) {
   var fingerprint = getFingerprint(req)
@@ -100,17 +100,12 @@
       response.idVerificationLimit = complianceSettings.idVerificationLimit
     }
 
-<<<<<<< HEAD
-    res.json(response);
-  });
+    res.json(response)
+  })
 
   plugins.recordPing(session(req), req.query, function(err) {
     if (err) console.error(err);
   });
-=======
-    res.json(response)
-  })
->>>>>>> 417a6040
 }
 
 function trade (req, res) {
@@ -124,7 +119,6 @@
   })
 }
 
-<<<<<<< HEAD
 function stateChange(req, res) {
   plugins.stateChange(session(req), req.body, function(err) {
     if (err) console.error(err)
@@ -132,16 +126,12 @@
   })
 }
 
-function send(req, res) {
-  plugins.sendBitcoins(session(req), req.body, function(err, status) {
-=======
 function send (req, res) {
   var tx = req.body
   tx.cryptoAtoms = new BigNumber(tx.cryptoAtoms)
   tx.satoshis = tx.cryptoAtoms
 
   plugins.sendCoins(session(req), tx, function (err, status) {
->>>>>>> 417a6040
     // TODO: use status.statusCode here after confirming machine compatibility
     // FIX: (joshm) set txHash to status.txId instead of previous status.txHash which wasn't being set
     // Need to clean up txHash vs txId
@@ -246,15 +236,9 @@
 
   app.get('/poll', authMiddleware, reloadConfigMiddleware, poll)
 
-<<<<<<< HEAD
-  app.post('/trade', authMiddleware, trade);
-  app.post('/state', authMiddleware, stateChange);
-  app.post('/send', authMiddleware, send);
-=======
   app.post('/trade', authMiddleware, trade)
   app.post('/send', authMiddleware, send)
->>>>>>> 417a6040
-
+  app.post('/state', authMiddleware, stateChange)
   app.post('/cash_out', authMiddleware, cashOut)
   app.post('/dispense_ack', authMiddleware, dispenseAck)
 
@@ -286,17 +270,8 @@
   return app
 }
 
-<<<<<<< HEAD
-function session(req) {
-  return {
-    fingerprint: getFingerprint(req),
-    id: req.get('session-id'),
-    deviceTime: Date.parse(req.get('date'))
-  };
-=======
 function session (req) {
   return {fingerprint: getFingerprint(req), id: req.get('session-id')}
->>>>>>> 417a6040
 }
 
 function getFingerprint (req) {
