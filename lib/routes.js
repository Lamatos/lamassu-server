--- conflicted
+++ resolved
@@ -276,11 +276,6 @@
 
 app.use(errorHandler)
 app.use((req, res) => {
-<<<<<<< HEAD
-  console.log('DEBUG98')
-  console.log(req.route)
-=======
->>>>>>> 0b84a245
   res.status(404).json({error: 'No such route'})
 })
 
