--- conflicted
+++ resolved
@@ -347,11 +347,7 @@
 
         const rate = rawRate.div(cashInCommission)
 
-<<<<<<< HEAD
         const lowBalanceMargin = new BN(1.05)
-=======
-        const lowBalanceMargin = BN(1.05)
->>>>>>> f6cac508
 
         const cryptoRec = coinUtils.getCryptoCurrency(cryptoCode)
         const unitScale = cryptoRec.unitScale
@@ -643,11 +639,7 @@
       }
       : null
 
-<<<<<<< HEAD
-    const cassette1Alert = isCassetteLow(device.cassette1, cassetteMaxCapacity, notifications.fillingPercentageCassette1)
-=======
-    const cassette1Alert = cashOutEnabled && device.numberOfCassettes >= 1 && device.cassette1 < notifications.fiatBalanceCassette1
->>>>>>> f6cac508
+    const cassette1Alert = device.numberOfCassettes >= 1 && isCassetteLow(device.cassette1, cassetteMaxCapacity, notifications.fillingPercentageCassette1)
       ? {
         code: 'LOW_CASH_OUT',
         cassette: 1,
@@ -659,11 +651,7 @@
       }
       : null
 
-<<<<<<< HEAD
-    const cassette2Alert = isCassetteLow(device.cassette2, cassetteMaxCapacity, notifications.fillingPercentageCassette2)
-=======
-    const cassette2Alert = cashOutEnabled && device.numberOfCassettes >= 2 && device.cassette2 < notifications.fiatBalanceCassette2
->>>>>>> f6cac508
+    const cassette2Alert = device.numberOfCassettes >= 2 && isCassetteLow(device.cassette2, cassetteMaxCapacity, notifications.fillingPercentageCassette2)
       ? {
         code: 'LOW_CASH_OUT',
         cassette: 2,
@@ -675,7 +663,7 @@
       }
       : null
 
-    const cassette3Alert = cashOutEnabled && device.numberOfCassettes >= 3 && device.cassette3 < notifications.fiatBalanceCassette3
+    const cassette3Alert = device.numberOfCassettes >= 3 && isCassetteLow(device.cassette3, cassetteMaxCapacity, notifications.fillingPercentageCassette3)
       ? {
         code: 'LOW_CASH_OUT',
         cassette: 3,
@@ -687,7 +675,7 @@
       }
       : null
 
-    const cassette4Alert = cashOutEnabled && device.numberOfCassettes >= 4 && device.cassette4 < notifications.fiatBalanceCassette4
+    const cassette4Alert = device.numberOfCassettes >= 4 && isCassetteLow(device.cassette4, cassetteMaxCapacity, notifications.fillingPercentageCassette4)
       ? {
         code: 'LOW_CASH_OUT',
         cassette: 4,
@@ -854,12 +842,8 @@
     getNotificationConfig,
     notifyOperator,
     fetchCurrentConfigVersion,
-<<<<<<< HEAD
     pruneMachinesHeartbeat,
     rateWallet
-=======
-    pruneMachinesHeartbeat
->>>>>>> f6cac508
   }
 }
 
