--- conflicted
+++ resolved
@@ -152,13 +152,9 @@
   getTermsConditions,
   getAllCryptoCurrencies,
   getTriggers,
-<<<<<<< HEAD
   getTriggersAutomation,
+  getGlobalCashOut,
   getCashOut,
   getCryptosFromWalletNamespace,
   getCryptoUnits
-=======
-  getGlobalCashOut,
-  getCashOut
->>>>>>> f6cac508
 }