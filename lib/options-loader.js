const fs = require('fs')
const path = require('path')
const os = require('os')
const argv = require('minimist')(process.argv.slice(2))
const _ = require('lodash/fp')

require('dotenv').config()

<<<<<<< HEAD
const DATABASE = process.env.LAMASSU_DB ?? 'DEV'

const dbMapping = psqlConf => ({
  STRESS_TEST: _.replace('lamassu', 'lamassu_stress', psqlConf),
  RELEASE: _.replace('lamassu', 'lamassu_release', psqlConf),
  DEV: _.replace('lamassu', 'lamassu', psqlConf)
=======
const dbPath =  !process.env.LAMASSU_DB ? 'PROD' : process.env.LAMASSU_DB
const dbMapping = psqlConf => ({
  STRESS_TEST: _.replace('lamassu', 'lamassu_stress', psqlConf),
  RELEASE: _.replace('lamassu', 'lamassu_release', psqlConf),
  DEV: _.replace('lamassu', 'lamassu', psqlConf),
  PROD: _.replace('lamassu', 'lamassu', psqlConf)
>>>>>>> f6cac508
})

/**
 * @return {{path: string, opts: any}}
 */
function load () {
  if (process.env.LAMASSU_CONFIG) {
    const configPath = process.env.LAMASSU_CONFIG
    return {
      path: configPath,
      opts: JSON.parse(fs.readFileSync(configPath))
    }
  }

  if (argv.f) {
    const configPath = argv.f
    return {
      path: configPath,
      opts: JSON.parse(fs.readFileSync(configPath))
    }
  }

  try {
    const globalConfigPath = path.resolve('/etc', 'lamassu', 'lamassu.json')
    const config = {
      path: globalConfigPath,
      opts: JSON.parse(fs.readFileSync(globalConfigPath))
    }

<<<<<<< HEAD
    config.opts.postgresql = dbMapping(config.opts.postgresql)[DATABASE]
=======
    config.opts.postgresql = dbMapping(config.opts.postgresql)[dbPath]
>>>>>>> f6cac508

    return config
  } catch (_) {
    try {
      const homeConfigPath = path.resolve(os.homedir(), '.lamassu', 'lamassu.json')
      const config = {
        path: homeConfigPath,
        opts: JSON.parse(fs.readFileSync(homeConfigPath))
      }

<<<<<<< HEAD
      config.opts.postgresql = dbMapping(config.opts.postgresql)[DATABASE]
=======
      config.opts.postgresql = dbMapping(config.opts.postgresql)[dbPath]
>>>>>>> f6cac508

      return config
    } catch (_) {
      console.error("Couldn't open lamassu.json config file.")
      process.exit(1)
    }
  }
}

module.exports = load<|MERGE_RESOLUTION|>--- conflicted
+++ resolved
@@ -6,21 +6,12 @@
 
 require('dotenv').config()
 
-<<<<<<< HEAD
-const DATABASE = process.env.LAMASSU_DB ?? 'DEV'
-
-const dbMapping = psqlConf => ({
-  STRESS_TEST: _.replace('lamassu', 'lamassu_stress', psqlConf),
-  RELEASE: _.replace('lamassu', 'lamassu_release', psqlConf),
-  DEV: _.replace('lamassu', 'lamassu', psqlConf)
-=======
-const dbPath =  !process.env.LAMASSU_DB ? 'PROD' : process.env.LAMASSU_DB
+const DATABASE = process.env.LAMASSU_DB ?? 'PROD'
 const dbMapping = psqlConf => ({
   STRESS_TEST: _.replace('lamassu', 'lamassu_stress', psqlConf),
   RELEASE: _.replace('lamassu', 'lamassu_release', psqlConf),
   DEV: _.replace('lamassu', 'lamassu', psqlConf),
   PROD: _.replace('lamassu', 'lamassu', psqlConf)
->>>>>>> f6cac508
 })
 
 /**
@@ -50,11 +41,7 @@
       opts: JSON.parse(fs.readFileSync(globalConfigPath))
     }
 
-<<<<<<< HEAD
     config.opts.postgresql = dbMapping(config.opts.postgresql)[DATABASE]
-=======
-    config.opts.postgresql = dbMapping(config.opts.postgresql)[dbPath]
->>>>>>> f6cac508
 
     return config
   } catch (_) {
@@ -65,11 +52,7 @@
         opts: JSON.parse(fs.readFileSync(homeConfigPath))
       }
 
-<<<<<<< HEAD
       config.opts.postgresql = dbMapping(config.opts.postgresql)[DATABASE]
-=======
-      config.opts.postgresql = dbMapping(config.opts.postgresql)[dbPath]
->>>>>>> f6cac508
 
       return config
     } catch (_) {
