const _ = require('lodash/fp')
const pgp = require('pg-promise')()
const pEachSeries = require('p-each-series')

const db = require('../db')
const dbErrorCodes = require('../db-error-codes')
const billMath = require('../bill-math')
const T = require('../time')
const logger = require('../logger')
const plugins = require('../plugins')

const httpError = require('../route-helpers').httpError
const helper = require('./cash-out-helper')
const cashOutAtomic = require('./cash-out-atomic')
const cashOutActions = require('./cash-out-actions')
const cashOutLow = require('./cash-out-low')

module.exports = {
  post,
  monitorLiveIncoming,
  monitorStaleIncoming,
  monitorUnnotified,
  cancel
}

const STALE_INCOMING_TX_AGE = T.day
const STALE_LIVE_INCOMING_TX_AGE = 10 * T.minutes
const MAX_NOTIFY_AGE = T.day
const MIN_NOTIFY_AGE = 5 * T.minutes
const INSUFFICIENT_FUNDS_CODE = 570

const toObj = helper.toObj

function selfPost (tx, pi) {
  return post(tx, pi, false)
}

function post (tx, pi, fromClient = true) {
  logger.silly('Updating cashout tx:', tx)
  return cashOutAtomic.atomic(tx, pi, fromClient)
    .then(txVector => {
      const [, newTx, justAuthorized] = txVector
      return postProcess(txVector, justAuthorized, pi)
        .then(changes => cashOutLow.update(db, newTx, changes))
    })
}

function postProcess (txVector, justAuthorized, pi) {
  const [oldTx, newTx] = txVector

  if (justAuthorized) {
    pi.sell(newTx)
    pi.notifyOperator(newTx, { isRedemption: false })
      .catch((err) => logger.error('Failure sending transaction notification', err))
  }

  if ((newTx.dispense && !oldTx.dispense) || (newTx.redeem && !oldTx.redeem)) {
    return pi.buildAvailableCassettes(newTx.id)
      .then(cassettes => {
        logger.silly('Computing bills to dispense:', {
          txId: newTx.id,
          cassettes: cassettes.cassettes,
          fiat: newTx.fiat
        })
        const bills = billMath.makeChange(cassettes.cassettes, newTx.fiat)
        logger.silly('Bills to dispense:', bills)

        if (!bills) throw httpError('Out of bills', INSUFFICIENT_FUNDS_CODE)
        return bills
      })
      .then(bills => {
        const rec = {}

        _.forEach(it => {
          rec[`provisioned_${it + 1}`] = bills[it].provisioned
          rec[`denomination_${it + 1}`] = bills[it].denomination
        }, _.times(_.identity(), _.size(bills)))

        return cashOutActions.logAction(db, 'provisionNotes', rec, newTx)
          .then(_.constant({ bills }))
      })
      .catch(err => {
        pi.notifyOperator(newTx, { error: err.message, isRedemption: true })
          .catch((err) => logger.error('Failure sending transaction notification', err))
        return cashOutActions.logError(db, 'provisionNotesError', err, newTx)
          .then(() => { throw err })
      })
  }

  return Promise.resolve({})
}

function fetchOpenTxs (statuses, fromAge, toAge) {
  const sql = `select *
  from cash_out_txs
  where ((extract(epoch from (now() - created))) * 1000)>$1
  and ((extract(epoch from (now() - created))) * 1000)<$2
  and status in ($3^)
  and error is distinct from 'Operator cancel'`

  const statusClause = _.map(pgp.as.text, statuses).join(',')
<<<<<<< HEAD
=======

>>>>>>> 2461b5cb
  return db.any(sql, [fromAge, toAge, statusClause])
    .then(rows => rows.map(toObj))
}

function processTxStatus (tx, settings) {
  const pi = plugins(settings, tx.deviceId)

  return pi.getStatus(tx)
    .then(res => _.assign(tx, { receivedCryptoAtoms: res.receivedCryptoAtoms, status: res.status }))
    .then(_tx => getWalletScore(_tx, pi))
    .then(_tx => selfPost(_tx, pi))
}

function getWalletScore (tx, pi) {
  const statuses = ['published', 'authorized', 'rejected', 'insufficientFunds']

  if (_.includes(tx.status, statuses) && _.isNil(tx.walletScore)) {
    // Transaction shows up on the blockchain, we can request the sender address
    return pi.getTransactionHash(tx)
      .then(txHashes => pi.getInputAddresses(tx, txHashes))
      .then(addresses => {
        const addressesPromise = []
        _.forEach(it => addressesPromise.push(pi.rateWallet(tx.cryptoCode, it)), addresses)
        return Promise.all(addressesPromise)
      })
      .then(scores => {
        if (_.isNil(scores) || _.isEmpty(scores)) return tx
        const highestScore = _.maxBy(it => it.score, scores)

        // Conservatively assign the highest risk of all input addresses to the risk of this transaction
        return highestScore.isValid
          ? _.assign(tx, { walletScore: highestScore.score })
          : _.assign(tx, {
            walletScore: highestScore.score,
            error: 'Address score is above defined threshold',
            errorCode: 'scoreThresholdReached',
            dispense: true
          })
      })
      .catch(error => _.assign(tx, {
        walletScore: 10,
        error: `Failure getting address score: ${error.message}`,
        errorCode: 'ciphertraceError',
        dispense: true
      }))
  }

  if (_.includes(tx.status, statuses) && !_.isNil(tx.walletScore) && _.get('errorCode', tx) !== 'ciphertraceError') {
    return pi.isValidWalletScore(tx.walletScore)
      .then(isValid => isValid ? tx : _.assign(tx, {
        error: 'Address score is above defined threshold',
        errorCode: 'scoreThresholdReached',
        dispense: true
      }))
  }

  return tx
}

function monitorLiveIncoming (settings) {
  const statuses = ['notSeen', 'published', 'insufficientFunds']
  return monitorIncoming(settings, statuses, 0, STALE_LIVE_INCOMING_TX_AGE)
}

function monitorStaleIncoming (settings) {
  const statuses = ['notSeen', 'published', 'authorized', 'instant', 'rejected', 'insufficientFunds']
<<<<<<< HEAD

=======
>>>>>>> 2461b5cb
  return monitorIncoming(settings, statuses, STALE_LIVE_INCOMING_TX_AGE, STALE_INCOMING_TX_AGE)
}

function monitorIncoming (settings, statuses, fromAge, toAge) {
  return fetchOpenTxs(statuses, fromAge, toAge)
    .then(txs => pEachSeries(txs, tx => processTxStatus(tx, settings)))
    .catch(err => {
      if (err.code === dbErrorCodes.SERIALIZATION_FAILURE) {
        logger.warn('Harmless DB conflict, the query will be retried.')
      } else {
        logger.error(err)
      }
    })
}

function monitorUnnotified (settings) {
  const sql = `select *
  from cash_out_txs
  where ((extract(epoch from (now() - created))) * 1000)<$1
  and notified=$2 and dispense=$3
  and phone is not null
  and status in ('instant', 'confirmed')
  and (redeem=$4 or ((extract(epoch from (now() - created))) * 1000)>$5)`

  const notify = tx => plugins(settings, tx.deviceId).notifyConfirmation(tx)
  return db.any(sql, [MAX_NOTIFY_AGE, false, false, true, MIN_NOTIFY_AGE])
    .then(rows => _.map(toObj, rows))
    .then(txs => Promise.all(txs.map(notify)))
    .catch(logger.error)
}

function cancel (txId) {
  const updateRec = {
    error: 'Operator cancel',
    error_code: 'operatorCancel',
    dispense: true
  }

  return Promise.resolve()
    .then(() => {
      return pgp.helpers.update(updateRec, null, 'cash_out_txs') +
      pgp.as.format(' where id=$1', [txId])
    })
    .then(sql => db.result(sql, false))
    .then(res => {
      if (res.rowCount !== 1) throw new Error('No such tx-id')
    })
    .then(() => cashOutActions.logActionById(db, 'operatorCompleted', {}, txId))
}<|MERGE_RESOLUTION|>--- conflicted
+++ resolved
@@ -99,10 +99,7 @@
   and error is distinct from 'Operator cancel'`
 
   const statusClause = _.map(pgp.as.text, statuses).join(',')
-<<<<<<< HEAD
-=======
-
->>>>>>> 2461b5cb
+
   return db.any(sql, [fromAge, toAge, statusClause])
     .then(rows => rows.map(toObj))
 }
@@ -169,10 +166,7 @@
 
 function monitorStaleIncoming (settings) {
   const statuses = ['notSeen', 'published', 'authorized', 'instant', 'rejected', 'insufficientFunds']
-<<<<<<< HEAD
-
-=======
->>>>>>> 2461b5cb
+
   return monitorIncoming(settings, statuses, STALE_LIVE_INCOMING_TX_AGE, STALE_INCOMING_TX_AGE)
 }
 
