--- conflicted
+++ resolved
@@ -122,23 +122,6 @@
     return tx
 
     // Transaction shows up on the blockchain, we can request the sender address
-<<<<<<< HEAD
-  return pi.getTransactionHash(tx)
-    .then(rejectEmpty("No transaction hashes"))
-    .then(txHashes => pi.getInputAddresses(tx, txHashes))
-    .then(rejectEmpty("No input addresses"))
-    .then(addresses => Promise.all(_.map(it => pi.rateWallet(tx.cryptoCode, it), addresses)))
-    .then(rejectEmpty("No score ratings"))
-    .then(_.maxBy(_.get(['score'])))
-    .then(highestScore =>
-      // Conservatively assign the highest risk of all input addresses to the risk of this transaction
-      highestScore.isValid
-        ? _.assign(tx, { walletScore: highestScore.score })
-        : _.assign(tx, {
-          walletScore: highestScore.score,
-          error: 'Ciphertrace score is above defined threshold',
-          errorCode: 'scoreThresholdReached',
-=======
   return pi.isWalletScoringEnabled(tx)
     .then(isEnabled => {
       if (!isEnabled) return tx
@@ -155,7 +138,7 @@
             ? _.assign(tx, { walletScore: highestScore.score })
             : _.assign(tx, {
               walletScore: highestScore.score,
-              error: 'Address score is above defined threshold',
+              error: 'Ciphertrace score is above defined threshold',
               errorCode: 'scoreThresholdReached',
               dispense: true
             })
@@ -164,7 +147,6 @@
           walletScore: 10,
           error: `Failure getting address score: ${error.message}`,
           errorCode: 'ciphertraceError',
->>>>>>> eedd5442
           dispense: true
         }))
     })
