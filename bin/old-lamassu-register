--- conflicted
+++ resolved
@@ -1,13 +1,6 @@
 #!/usr/bin/env node
 
-<<<<<<< HEAD
-const path = require('path')
-const os = require('os')
-require('dotenv').config({ path: process.env.NODE_ENV === 'production' ? path.resolve(os.homedir(), '.lamassu', '.env') : path.resolve(__dirname, '../.env') })
-
-=======
 require('../lib/environment-helper')
->>>>>>> 83fba0ff
 const login = require('../lib/admin/login')
 
 const name = process.argv[2]
