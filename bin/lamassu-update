#!/usr/bin/env bash
set -e

export LOG_FILE=/tmp/update.$(date +"%Y%m%d").log
export NPM_BIN=$(npm -g bin)

SCRIPTPATH="$( cd "$(dirname "$0")" ; pwd -P )"

rm -f ${LOG_FILE}

decho () {
  echo `date +"%H:%M:%S"` $1
  echo `date +"%H:%M:%S"` $1 >> ${LOG_FILE}
}

cat <<'FIG'
 _
| | __ _ _ __ ___   __ _ ___ ___ _   _       ___  ___ _ ____   _____ _ __
| |/ _` | '_ ` _ \ / _` / __/ __| | | |_____/ __|/ _ \ '__\ \ / / _ \ '__|
| | (_| | | | | | | (_| \__ \__ \ |_| |_____\__ \  __/ |   \ V /  __/ |
|_|\__,_|_| |_| |_|\__,_|___/___/\__,_|     |___/\___|_|    \_/ \___|_|
FIG

echo -e "\nStarting \033[1mlamassu-server\033[0m update. This will take a few minutes...\n"

if [ "$(whoami)" != "root" ]; then
  echo -e "This script has to be run as \033[1mroot\033[0m user"
  exit 3
fi

# Use a lock file so failed scripts cannot be imediately retried
# If not the backup created on this script would be replaced
if ! mkdir /var/lock/lamassu-update; then
  echo "Script is locked because of a failure." >&2
  exit 1
fi

decho "stopping lamassu-server"
supervisorctl stop lamassu-server >> ${LOG_FILE} 2>&1
supervisorctl stop lamassu-admin-server >> ${LOG_FILE} 2>&1

decho "unlinking ${NPM_BIN}/lamassu* old executables"
find ${NPM_BIN} -type l \( -name "lamassu-*" -or -name "hkdf" \) -exec rm -fv {} \; >> ${LOG_FILE} 2>&1

if [ -d "/usr/lib/node_modules/lamassu-server" ]; then
    decho "renaming old lamassu-server instance to lamassu-server-old"
    mv -v "/usr/lib/node_modules/lamassu-server" "/usr/lib/node_modules/lamassu-server-old" >> ${LOG_FILE} 2>&1
fi

decho "updating node"
npm install n -g >> ${LOG_FILE} 2>&1
n 8 >> ${LOG_FILE} 2>&1
decho "version installed $(node -v)"
export NPM_BIN=$(npm -g bin)

<<<<<<< HEAD
decho "updating lamassu-server#dev"
npm -g install lamassu/lamassu-server#dev --unsafe-perm >> ${LOG_FILE} 2>&1
=======
decho "updating lamassu-server#release"
npm -g install lamassu/lamassu-server#release --unsafe-perm >> ${LOG_FILE} 2>&1
>>>>>>> 295ebb67

decho "rebuilding npm deps"
cd $(npm root -g)/lamassu-server/ >> ${LOG_FILE} 2>&1
npm rebuild >> ${LOG_FILE} 2>&1

{
decho "running migration"
  lamassu-migrate >> ${LOG_FILE} 2>&1
} || { echo "Failure running migrations" ; exit 1 ; }

lamassu-migrate-config >> ${LOG_FILE} 2>&1

decho "update to mnemonic"
$SCRIPTPATH/bin/lamassu-update-to-mnemonic --prod

decho "updating supervisor conf"
perl -i -pe 's/command=.*/command=$ENV{NPM_BIN}\/lamassu-server/g' /etc/supervisor/conf.d/lamassu-server.conf >> ${LOG_FILE} 2>&1
perl -i -pe 's/command=.*/command=$ENV{NPM_BIN}\/lamassu-admin-server/g' /etc/supervisor/conf.d/lamassu-admin-server.conf >> ${LOG_FILE} 2>&1

decho "updating lamassu-server"
supervisorctl update lamassu-server >> ${LOG_FILE} 2>&1
supervisorctl update lamassu-admin-server >> ${LOG_FILE} 2>&1
supervisorctl start lamassu-server >> ${LOG_FILE} 2>&1
supervisorctl start lamassu-admin-server >> ${LOG_FILE} 2>&1

decho "updating backups conf"
BACKUP_CMD=${NPM_BIN}/lamassu-backup-pg
BACKUP_CRON="@daily $BACKUP_CMD > /dev/null"
( (crontab -l 2>/dev/null || echo -n "") | grep -v '@daily.*lamassu-backup-pg'; echo $BACKUP_CRON ) | crontab - >> $LOG_FILE 2>&1
$BACKUP_CMD >> $LOG_FILE 2>&1

decho "updating motd scripts"
set +e
chmod -x /etc/update-motd.d/*-release-upgrade
chmod -x /etc/update-motd.d/*-updates-available
chmod -x /etc/update-motd.d/*-reboot-required
chmod -x /etc/update-motd.d/*-help-text
chmod -x /etc/update-motd.d/*-cloudguest
set -e

# reset terminal to link new executables
hash -r

rm -r /var/lock/lamassu-update

decho "Update complete!"<|MERGE_RESOLUTION|>--- conflicted
+++ resolved
@@ -53,13 +53,8 @@
 decho "version installed $(node -v)"
 export NPM_BIN=$(npm -g bin)
 
-<<<<<<< HEAD
 decho "updating lamassu-server#dev"
 npm -g install lamassu/lamassu-server#dev --unsafe-perm >> ${LOG_FILE} 2>&1
-=======
-decho "updating lamassu-server#release"
-npm -g install lamassu/lamassu-server#release --unsafe-perm >> ${LOG_FILE} 2>&1
->>>>>>> 295ebb67
 
 decho "rebuilding npm deps"
 cd $(npm root -g)/lamassu-server/ >> ${LOG_FILE} 2>&1
