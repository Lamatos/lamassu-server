#!/usr/bin/env node

'use strict'

const pgp = require('pg-promise')()

const path = require('path')
<<<<<<< HEAD
require('dotenv').config({ path: path.resolve(__dirname, '../.env') })
=======
require('dotenv').config({ path: process.env.NODE_ENV === 'production' ? path.resolve(os.homedir(), '.lamassu', '.env') : path.resolve(__dirname, '../.env') })
>>>>>>> d2563f9c

const { PSQL_URL } = require('../lib/constants')

const db = pgp(PSQL_URL)

db.many('select data from user_config', 'exchanges')
  .then(rows => {
    const config = rows.filter(r => r.type === 'exchanges')[0].data
    const brain = rows.filter(r => r.type === 'unit')[0].data
    const settings = config.exchanges.settings
    const compliance = settings.compliance
    const newConfig = {
      global: {
        cashInTransactionLimit: compliance.maximum.limit,
        cashOutTransactionLimit: settings.fiatTxLimit,
        cashInCommission: settings.commission,
        cashOutCommission: settings.fiatCommission || settings.commission,
        idVerificationEnabled: compliance.idVerificationEnabled,
        idVerificationLimit: compliance.idVerificationLimit,
        lowBalanceMargin: settings.lowBalanceMargin,
        zeroConfLimit: settings.zeroConfLimit,
        fiatCurrency: settings.currency,
        topCashOutDenomination: settings.cartridges[0],
        bottomCashOutDenomination: settings.cartridges[1],
        virtualCashOutDenomination: settings.virtualCartridges[0],
        machineLanguages: brain.locale.localeInfo.primaryLocales,
        coins: settings.coins
      },
      accounts: settings.plugins.settings
    }

    db.none('insert into user_config (type, data) values ($1, $2)', ['global', newConfig])
      .then(() => {
        console.log('Success.')
        process.exit(0)
      })
      .catch(err => {
        console.error('Error: %s', err)
        process.exit(1)
      })
  })<|MERGE_RESOLUTION|>--- conflicted
+++ resolved
@@ -5,11 +5,7 @@
 const pgp = require('pg-promise')()
 
 const path = require('path')
-<<<<<<< HEAD
-require('dotenv').config({ path: path.resolve(__dirname, '../.env') })
-=======
 require('dotenv').config({ path: process.env.NODE_ENV === 'production' ? path.resolve(os.homedir(), '.lamassu', '.env') : path.resolve(__dirname, '../.env') })
->>>>>>> d2563f9c
 
 const { PSQL_URL } = require('../lib/constants')
 
