#!/usr/bin/env node

<<<<<<< HEAD
const path = require('path')
const os = require('os')
require('dotenv').config({ path: process.env.NODE_ENV === 'production' ? path.resolve(os.homedir(), '.lamassu', '.env') : path.resolve(__dirname, '../.env') })
=======
>>>>>>> 83fba0ff

var pgp = require('pg-promise')()

require('../lib/environment-helper')
const { PSQL_URL } = require('../lib/constants')

var db = pgp(PSQL_URL)

db.manyOrNone(`select * from transactions where incoming=false
  and stage='final_request' and authority='machine'`)
  .then(rs =>
    db.tx(t =>
      t.batch(rs.map(r => db.none(`insert into cash_in_txs (session_id,
      device_fingerprint, to_address, crypto_atoms, crypto_code, fiat,
      currency_code, fee, tx_hash, error, created) values ($1, $2, $3, $4, $5,
      $6, $7, $8, $9, $10, $11)`, [r.session_id, r.device_fingerprint,
        r.to_address, r.satoshis, r.crypto_code, r.fiat, r.currency_code, r.fee,
        r.tx_hash, r.error, r.created]))
      )
    )
  )
  .then(() => db.manyOrNone(`select * from transactions where incoming=true
  and stage='initial_request' and authority='pending'`))
  .then(rs =>
    db.tx(t =>
      t.batch(rs.map(r => db.none(`insert into cash_out_txs (session_id,
      device_fingerprint, to_address, crypto_atoms, crypto_code, fiat,
      currency_code, tx_hash, phone, error, created) values ($1, $2, $3, $4, $5,
      $6, $7, $8, $9, $10, $11)`, [r.session_id, r.device_fingerprint,
        r.to_address, r.satoshis, r.crypto_code, r.fiat, r.currency_code,
        r.tx_hash, r.phone, r.error, r.created]))
      )
    )
  )
  .then(() => db.manyOrNone(`select * from transactions where incoming=true
  and stage='dispense' and authority='authorized'`))
  .then(rs =>
    db.tx(t =>
      t.batch(rs.map(r =>
        db.none(`update cash_out_txs set dispensed=true where session_id=$1`, [r.session_id])
          .then(() => db.none(`insert into cash_out_actions (session_id, action,
      created) values ($1, $2, $3)`, [r.session_id, 'dispensed', r.created]))
      ))
    )
  )
  .then(() => pgp.end())
  .then(() => console.log('Success.'))
  .catch(e => {
    console.log(e)
    pgp.end()
  })<|MERGE_RESOLUTION|>--- conflicted
+++ resolved
@@ -1,11 +1,4 @@
 #!/usr/bin/env node
-
-<<<<<<< HEAD
-const path = require('path')
-const os = require('os')
-require('dotenv').config({ path: process.env.NODE_ENV === 'production' ? path.resolve(os.homedir(), '.lamassu', '.env') : path.resolve(__dirname, '../.env') })
-=======
->>>>>>> 83fba0ff
 
 var pgp = require('pg-promise')()
 
