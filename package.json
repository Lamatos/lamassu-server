{
  "name": "lamassu-server",
  "description": "bitcoin atm client server protocol module",
  "keywords": [],
  "version": "2.3.0",
  "license": "unlicense",
  "author": "Lamassu (https://lamassu.is)",
  "engines": {
    "node": "0.10.x"
  },
  "dependencies": {
    "async": "~0.2.9",
    "axios": "^0.9.1",
    "bignumber.js": "^2.3.0",
    "bluebird": "^3.3.4",
    "es6-promise": "^3.1.2",
    "ethereumjs-wallet": "^0.5.1",
    "express": "~3.4.7",
    "inquirer": "^1.0.0",
    "joi": "^5.1.0",
    "lamassu-bitcoinaverage": "~1.0.0",
    "lamassu-bitcoind": "^1.1.0",
    "lamassu-bitgo": "^0.1.3",
    "lamassu-bitpay": "~1.0.0",
    "lamassu-bitstamp": "^1.0.2",
    "lamassu-blockchain": "^1.1.3",
    "lamassu-blockcypher": "~0.1.0",
    "lamassu-coinapult": "^0.4.5",
    "lamassu-coinbase": "^1.0.4",
    "lamassu-coindesk": "~1.0.0",
    "lamassu-coinfloor": "^0.1.2",
    "lamassu-config": "~0.4.0",
    "lamassu-identitymind": "^1.0.1",
<<<<<<< HEAD
    "lodash": "^2.4.1",
    "minimist": "0.0.8",
    "node-uuid": "^1.4.2",
    "pg": "~2.11.1",
    "ramda": "^0.19.1",
    "smtp-connection": "^2.2.1",
    "twilio": "^3.3.0-edge",
=======
    "lamassu-snapcard": "^0.1.7",
    "lodash": "^2.4.1",
    "minimist": "0.0.8",
    "node-uuid": "^1.4.2",
    "pg": "^4.5.1",
    "pg-promise": "^3.4.3",
    "prompt": "^1.0.0",
    "promptly": "^1.1.0",
    "web3": "^0.15.3",
>>>>>>> 417a6040
    "wreck": "5.1.0"
  },
  "repository": {
    "type": "git",
    "url": "https://github.com/lamassu/lamassu-server.git"
  },
  "bin": {
    "lamassu-server": "./bin/lamassu-server",
    "ssu-raqia": "./bin/ssu-raqia",
    "ssu": "./bin/ssu"
  },
  "scripts": {
    "test": "mocha --recursive test"
  },
  "devDependencies": {
    "chai": "^1.9.1",
    "chai-http": "^0.5.0",
    "git-rev": "^0.2.1",
    "lodash": "^2.4.1",
    "mocha": "^1.21.4",
    "mockery": "^1.4.0"
  }
}<|MERGE_RESOLUTION|>--- conflicted
+++ resolved
@@ -31,15 +31,6 @@
     "lamassu-coinfloor": "^0.1.2",
     "lamassu-config": "~0.4.0",
     "lamassu-identitymind": "^1.0.1",
-<<<<<<< HEAD
-    "lodash": "^2.4.1",
-    "minimist": "0.0.8",
-    "node-uuid": "^1.4.2",
-    "pg": "~2.11.1",
-    "ramda": "^0.19.1",
-    "smtp-connection": "^2.2.1",
-    "twilio": "^3.3.0-edge",
-=======
     "lamassu-snapcard": "^0.1.7",
     "lodash": "^2.4.1",
     "minimist": "0.0.8",
@@ -49,7 +40,9 @@
     "prompt": "^1.0.0",
     "promptly": "^1.1.0",
     "web3": "^0.15.3",
->>>>>>> 417a6040
+    "ramda": "^0.19.1",
+    "smtp-connection": "^2.2.1",
+    "twilio": "^3.3.0-edge",
     "wreck": "5.1.0"
   },
   "repository": {
